// Copyright 2023 Google Inc.
//
// Licensed under the Apache License, Version 2.0 (the "License");
// you may not use this file except in compliance with the License.
// You may obtain a copy of the License at
//
//    http://www.apache.org/licenses/LICENSE-2.0
//
// Unless required by applicable law or agreed to in writing, software
// distributed under the License is distributed on an "AS IS" BASIS,
// WITHOUT WARRANTIES OR CONDITIONS OF ANY KIND, either express or implied.
// See the License for the specific language governing permissions and
// limitations under the License.

#include "gematria/granite/graph_builder.h"

#include <set>
#include <string>
#include <vector>

#include "absl/strings/string_view.h"
#include "gematria/model/oov_token_behavior.h"
#include "gematria/proto/canonicalized_instruction.pb.h"
#include "pybind11/cast.h"
#include "pybind11/detail/common.h"
#include "pybind11/pybind11.h"
#include "pybind11/stl.h"
#include "pybind11_protobuf/native_proto_caster.h"

namespace gematria {
namespace {

namespace py = ::pybind11;

constexpr const char* const kModuleDocstring =
    R"(Conversion of basic blocks to a graph representation.

See the comments in the C++ version of the class for more details on the graph
representation and the conversion process.)";

PYBIND11_MODULE(graph_builder, m) {
  m.doc() = kModuleDocstring;

  pybind11_protobuf::ImportNativeProtoCasters();

  py::enum_<NodeType>(m, "NodeType")
      .value("INSTRUCTION", NodeType::kInstruction)
      .value("REGISTER", NodeType::kRegister)
      .value("IMMEDIATE", NodeType::kImmediate)
      .value("FP_IMMEDIATE", NodeType::kFpImmediate)
      .value("ADDRESS_OPERAND", NodeType::kAddressOperand)
      .value("MEMORY_OPERAND", NodeType::kMemoryOperand)
      .export_values();

  py::enum_<EdgeType>(m, "EdgeType")
      .value("STRUCTURAL_DEPENDENCY", EdgeType::kStructuralDependency)
      .value("REVERSE_STRUCTURAL_DEPENDENCY",
             EdgeType::kReverseStructuralDependency)
      .value("INPUT_OPERANDS", EdgeType::kInputOperands)
      .value("OUTPUT_OPERANDS", EdgeType::kOutputOperands)
      .value("ADDRESS_BASE_REGISTER", EdgeType::kAddressBaseRegister)
      .value("ADDRESS_INDEX_REGISTER", EdgeType::kAddressIndexRegister)
      .value("ADDRESS_SEGMENT_REGISTER", EdgeType::kAddressSegmentRegister)
      .value("ADDRESS_DISPLACEMENT", EdgeType::kAddressDisplacement)
      .value("INSTRUCTION_PREFIX", EdgeType::kInstructionPrefix)
      .export_values();

  py::class_<BasicBlockGraphBuilder>(m, "BasicBlockGraphBuilder")
      .def(
          py::init<std::vector<std::string> /* node_tokens */,
                   absl::string_view /* immediate_token */,
                   absl::string_view /* fp_immediate_token */,
                   absl::string_view /* address_token */,
                   absl::string_view /* memory_token */,
<<<<<<< HEAD
                   std::set<std::string> /* annotation_names */,
=======
                   std::vector<std::string> /* annotation_names */,
>>>>>>> 52ca7655
                   OutOfVocabularyTokenBehavior /* out_of_vocabulary_behavior */
                   >(),
          py::arg("node_tokens"), py::arg("immediate_token"),
          py::arg("fp_immediate_token"), py::arg("address_token"),
<<<<<<< HEAD
          py::arg("memory_token"), py::arg("annotation_names"),
=======
          py::arg("memory_token"),
          py::arg("annotation_names") = std::vector<std::string>(),
>>>>>>> 52ca7655
          py::arg("out_of_vocabulary_behavior"))
      .def("add_basic_block", &BasicBlockGraphBuilder::AddBasicBlock,
           py::arg("block"))
      .def("add_basic_block_from_instructions",
           &BasicBlockGraphBuilder::AddBasicBlockFromInstructions,
           py::arg("instructions"))
      .def("reset", &BasicBlockGraphBuilder::Reset)
      .def_property_readonly("num_node_tokens",
                             &BasicBlockGraphBuilder::num_node_tokens)
      .def_property_readonly("num_graphs", &BasicBlockGraphBuilder::num_graphs)
      .def_property_readonly("num_nodes", &BasicBlockGraphBuilder::num_nodes)
      .def_property_readonly("num_edges", &BasicBlockGraphBuilder::num_edges)
      .def_property_readonly("num_nodes_per_block",
                             &BasicBlockGraphBuilder::num_nodes_per_block)
      .def_property_readonly("num_edges_per_block",
                             &BasicBlockGraphBuilder::num_edges_per_block)
      .def_property_readonly("node_features",
                             &BasicBlockGraphBuilder::node_features)
      .def_property_readonly("instruction_node_mask",
                             &BasicBlockGraphBuilder::InstructionNodeMask)
      .def_property_readonly("annotation_names",
                             &BasicBlockGraphBuilder::annotation_names)
      .def_property_readonly("instruction_annotations",
                             &BasicBlockGraphBuilder::instruction_annotations)
      .def_property_readonly("edge_senders",
                             &BasicBlockGraphBuilder::edge_senders)
      .def_property_readonly("edge_receivers",
                             &BasicBlockGraphBuilder::edge_receivers)
      .def_property_readonly("edge_features",
                             &BasicBlockGraphBuilder::EdgeFeatures)
      .def_property_readonly("global_features",
                             &BasicBlockGraphBuilder::global_features)
      .def_property_readonly("immediate_token",
                             &BasicBlockGraphBuilder::immediate_token)
      .def_property_readonly("fp_immediate_token",
                             &BasicBlockGraphBuilder::fp_immediate_token)
      .def_property_readonly("address_token",
                             &BasicBlockGraphBuilder::address_token)
      .def_property_readonly("memory_token",
                             &BasicBlockGraphBuilder::memory_token)
      .def_property_readonly("replacement_token",
                             &BasicBlockGraphBuilder::replacement_token);
}

}  // namespace
}  // namespace gematria<|MERGE_RESOLUTION|>--- conflicted
+++ resolved
@@ -72,21 +72,13 @@
                    absl::string_view /* fp_immediate_token */,
                    absl::string_view /* address_token */,
                    absl::string_view /* memory_token */,
-<<<<<<< HEAD
-                   std::set<std::string> /* annotation_names */,
-=======
                    std::vector<std::string> /* annotation_names */,
->>>>>>> 52ca7655
                    OutOfVocabularyTokenBehavior /* out_of_vocabulary_behavior */
                    >(),
           py::arg("node_tokens"), py::arg("immediate_token"),
           py::arg("fp_immediate_token"), py::arg("address_token"),
-<<<<<<< HEAD
-          py::arg("memory_token"), py::arg("annotation_names"),
-=======
           py::arg("memory_token"),
           py::arg("annotation_names") = std::vector<std::string>(),
->>>>>>> 52ca7655
           py::arg("out_of_vocabulary_behavior"))
       .def("add_basic_block", &BasicBlockGraphBuilder::AddBasicBlock,
            py::arg("block"))
