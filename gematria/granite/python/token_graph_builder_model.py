# Copyright 2023 Google Inc.
#
# Licensed under the Apache License, Version 2.0 (the "License");
# you may not use this file except in compliance with the License.
# You may obtain a copy of the License at
#
#    http://www.apache.org/licenses/LICENSE-2.0
#
# Unless required by applicable law or agreed to in writing, software
# distributed under the License is distributed on an "AS IS" BASIS,
# WITHOUT WARRANTIES OR CONDITIONS OF ANY KIND, either express or implied.
# See the License for the specific language governing permissions and
# limitations under the License.
"""Implementation of the GRANITE model."""

import functools
import itertools
from typing import Callable, Optional, Sequence

from absl import logging
from gematria.granite.python import gnn_model_base
from gematria.granite.python import graph_builder
from gematria.granite.python import graph_builder_model_base
from gematria.model.python import model_blocks
from gematria.model.python import options
import graph_nets
import sonnet as snt
import tensorflow as tf
import tf_keras


class TokenGraphBuilderModel(graph_builder_model_base.GraphBuilderModelBase):
  """A token based model that uses a graph network and a dense readout network.

  The model is composed of three parts:
    1. Token-based embedding vectors. Each token recognized by the
       BasicBlockGraphBuilder is assigned a learnable embedding vector of
       a given size.
    2. A Graph neural network based on graph_nets.modules.GraphNetwork using a
       sequence of dense layers as update functions.
    3. An optional shared readout network operating on individual instruction
       embedding vectors or on graph embedding vectors.
    4. An optional task-specific readout network operating on the outputs of the
       shared readout network.
    5. A task-specific linear layer that computes the output of the network.

  The number of layers and their sizes can be tuned for each update function and
  for the readout layer separately.
  """

  READOUT_VARIABLES = 'TokenGraphBuilderModel.readout'
  TASK_READOUT_VARIABLES = 'TokenGraphBuilderModel.task_readout'

  def __init__(
      self,
      node_embedding_size: int,
      edge_embedding_size: int,
      global_embedding_size: int,
      node_update_layers: Sequence[int],
      edge_update_layers: Sequence[int],
      global_update_layers: Sequence[int],
      readout_layers: Sequence[int],
      task_readout_layers: Sequence[int],
      readout_input_layer_normalization: bool = True,
      task_readout_input_layer_normalization: bool = True,
      readout_residual_connections: bool = False,
      task_readout_residual_connections: bool = False,
      use_sent_edges: bool = False,
      update_activation: Optional[Callable[[tf.Tensor], tf.Tensor]] = None,
      readout_activation: Optional[Callable[[tf.Tensor], tf.Tensor]] = None,
      **kwargs,
  ) -> None:
    """Initializes the model.

    Args:
      node_embedding_size: The size of the embedding vectors used for the nodes
        of the basic block graphs.
      edge_embedding_size: The size of the embedding vectors used for the edges
        of the basic block graphs.
      global_embedding_size: The size of the embedding vectors used for the
        graph feature vectors of the basic block graphs.
      node_update_layers: The sizes of the dense layers in the node embedding
        vector update function. The layer at index 0 comes right after the
        input; an additional layer of size `node_embedding_size` is inserted
        automatically at the end.
      edge_update_layers: The sizes of the dense layers in the edge embedding
        vector update function. The layer at index 0 comes right after the
        input; an additional layer of size `edge_embedding_size` is inserted
        automatically at the end.
      global_update_layers: The sizes of the dense layers in the global (graph)
        embedding vector update function. The layer at index 0 comes right after
        the input; an additional layer of size `global_embedding_size` is
        inserted automatically at the end.
      readout_layers: The sizes of the shared dense layers in the readout
        network. The layer at index 0 comes right after the output of the graph
        network.
      task_readout_layers: The sizes of the task-specific dense layers in the
        readout network. There is one such network for each task learned by the
        model. The layer at index 0 comes right after the last shared readout
        layer; an additional linear layer with no bias and one outputs is
        inserted automatically at the end. The output of this final linear layer
        corresponds to the output for the task.
      readout_input_layer_normalization: When True, layer normalization is
        applied to the input of the shared dense readout network. Note that with
        graph_module_layer_normalization and non-zero number of iterations of
        the graph module, the input of the readout network is already normalized
        by the last graph module.
      task_readout_input_layer_normalization: When True, layer normalization is
        applied to the input of the per-task dense readout networks.
      readout_residual_connections: When True, a residual connection is added
        around the shared part of the readout network.
      task_readout_residual_connections: When True, a residual connection is
        added around the task-specific part of the readout network.
      use_sent_edges: When True, the main graph network module uses information
        from sent edges in addition to information from received edges when
        updating the node feature vectors.
      update_activation: The activation function used by the dense networks used
        to update the node, edge, and global feature vectors. When not
        specified, the leaky ReLU function is used.
      readout_activation: The activation function used by the dense readout
        network. When not specified, the leaky ReLU function is used.
      **kwargs: All remaining keyword arguments are passed to the constructor of
        the base class.
    """
    super().__init__(**kwargs)
    self._readout_layers = tuple(readout_layers)
    self._task_readout_layers = tuple(task_readout_layers)
    self._node_embedding_size = node_embedding_size
    self._edge_embedding_size = edge_embedding_size
    self._global_embedding_size = global_embedding_size

    self._use_sent_edges = use_sent_edges

    self._node_update_layers = tuple(
        itertools.chain(node_update_layers, (node_embedding_size,))
    )
    self._edge_update_layers = tuple(
        itertools.chain(edge_update_layers, (edge_embedding_size,))
    )
    self._global_update_layers = tuple(
        itertools.chain(global_update_layers, (global_embedding_size,))
    )

    self._readout_input_layer_normalization = readout_input_layer_normalization
    self._task_readout_input_layer_normalization = (
        task_readout_input_layer_normalization
    )

    self._readout_residual_connections = readout_residual_connections
    self._task_readout_residual_connections = task_readout_residual_connections

    # NOTE(ondrasej): This just creates a closure around the constructor, but it
    # doesn't make any TensorFlow ops until this closure is called, i.e. it is
    # cheap to create or discard this object.
    leaky_relu = functools.partial(tf_keras.activations.relu, alpha=0.1)
    self._readout_activation = readout_activation or leaky_relu
    self._update_activation = update_activation or leaky_relu

    if self._num_annotations > self._node_embedding_size:
      raise ValueError(
          '_num_annotations cannot be greater than _node_embedding_size.'
      )

    # The length of the learnt part of the instruction node embedding vectors.
    # The remaining elements are filled in with instruction annotations.
    self._common_node_embedding_size = (
        self._node_embedding_size - self._num_annotations
    )

  def initialize(self):
    super().initialize()
    self._create_dense_readout_network()

  # @Override
  def _make_model_name(self) -> str:
    # TODO(ondrasej): Use a string provided by the token feature factory as the
    # name of the feature provider.
    return (
        'TokenGraphBuilderModel: '
        f'mp_iterations={self._num_message_passing_iterations} '
        f'node_embedding_size={self._node_embedding_size}, '
        f'node_update_layers={self._node_update_layers!r}, '
        f'edge_embedding_size={self._edge_embedding_size}, '
        f'edge_update_layers={self._edge_update_layers!r}, '
        f'global_embedding_size={self._global_embedding_size}, '
        f'global_update_layers={self._global_update_layers!r}, '
        f'readout_activation={self._readout_activation}, '
        f'readout_layers={self._readout_layers!r}, '
        f'task_readout_layers={self._task_readout_layers!r}, '
        f'graph_module_layer_norm={self._graph_module_layer_normalization}, '
        f'readout_input_layer_norm={self._readout_input_layer_normalization}, '
        'task_readout_input_layer_norm='
        f'{self._task_readout_input_layer_normalization}'
    )

  def _create_dense_readout_network(self):
    self._dense_readout_layers = []
    for size in self._readout_layers:
      self._dense_readout_layers.append(
          tf_keras.layers.Dense(
              size,
              activation=self._readout_activation,
              bias_initializer='glorot_normal',
          )
      )
    self._task_dense_sum_layers = []
    self._task_dense_readout_layers = []
    for _ in range(self.num_tasks):
      for size in self._task_readout_layers:
        self._task_dense_readout_layers.append(
            tf_keras.layers.Dense(
                size,
                activation=self._readout_activation,
                bias_initializer='glorot_normal',
            )
        )
      self._task_dense_sum_layers.append(
          tf_keras.layers.Dense(
              1, activation=tf_keras.activations.linear, use_bias=False
          )
      )
    if self._readout_input_layer_normalization:
      self._readout_layer_normalization_input = (
          tf_keras.layers.LayerNormalization(
              name='readout_input_layer_normalization'
          )
      )
    if self._task_readout_input_layer_normalization:
      self._readout_layer_normalization = tf_keras.layers.LayerNormalization(
          name='task_readout_input_layer_normalization'
      )
    residual_size = self._global_embedding_size
    if self._use_deltas:
      residual_size = self._node_embedding_size
    if self._readout_residual_connections:
      if self._readout_layers:
        self._readout_residual_layer = model_blocks.ResidualConnectionLayer(
            name='readout_residual_connections',
            layer_input_shapes=(
                tf.TensorShape([None, self._readout_layers[-1]]),
                tf.TensorShape([None, residual_size]),
            ),
        )
    self._task_residual_layers = []
    for task_index in range(self.num_tasks):
      if self._task_readout_residual_connections:
        if self._task_readout_layers:
          self._task_residual_layers.append(
              model_blocks.ResidualConnectionLayer(
                  name='task_readout_residual_connections',
                  layer_input_shapes=(
                      tf.TensorShape([None, self._task_readout_layers[-1]]),
                      tf.TensorShape([None, self._readout_layers[-1]]),
                  ),
              )
          )

  def _execute_dense_readout_network(self, data: tf.Tensor) -> tf.Tensor:
    """Creates the dense part of the readout network from `data`.

    Args:
      data: A tensor that contains the outputs of the graph network. This tensor
        is passed as an input to the dense network.

    Returns:
      A tensor of shape (None, num_tasks) that contains the output of the dense
      readout networks for all tasks.
    """
    readout_input = data
    for dense in self._dense_readout_layers:
      data = dense(data)
    if self._readout_residual_connections:
      if self._readout_layers:
        data = self._readout_residual_layer((data, readout_input))
      else:
        logging.warning(
            'Readout residual connections are enabled, but the'
            ' readout network has no layers.'
        )
    if self._task_readout_input_layer_normalization:
      data = self._readout_layer_normalization(data)
    task_outputs = []
    for task_index in range(self.num_tasks):
      task_data = data
      for readout_index, size in enumerate(self._task_readout_layers):
        dense = self._task_dense_readout_layers[
            task_index * len(self._task_readout_layers) + readout_index
        ]
        task_data = dense(task_data)
      if self._task_readout_residual_connections:
        if self._task_readout_layers:
          task_data = self._task_residual_layers[task_index]((task_data, data))
        else:
          logging.warning(
              'Task readout residual connections are enabled, but'
              ' the task readout network has no layers.'
          )
      # Create a linear layer that computes a weighted sum of the output of the
      # last dense layer.
      linear_layer = self._task_dense_sum_layers[task_index]
      task_outputs.append(linear_layer(task_data))
    return tf.concat(task_outputs, axis=1)

  def _execute_readout_network(self, graph_tuple, feed_dict) -> tf.Tensor:
    if self._use_deltas:
      data = tf.boolean_mask(
          graph_tuple.nodes, feed_dict['instruction_node_mask']
      )
    else:
      data = graph_tuple.globals
    if self._readout_input_layer_normalization:
      layer_normalization = self._readout_layer_normalization_input
      data = layer_normalization(data)
    return self._execute_dense_readout_network(data)

  def _create_graph_network_modules(
      self,
  ) -> Sequence[gnn_model_base.GraphNetworkLayer]:
    # Disable module-attr around uses of tf_keras.initializers.glorot_normal as
    # some tf_keras installations setup what is available in tf_keras.initializers
    # using logic in __init__.py that pytype is not able to understand
    # correctly.
    # pytype: disable=module-attr
    mlp_initializers = {
        'w_init': tf_keras.initializers.glorot_normal(),
        'b_init': tf_keras.initializers.glorot_normal(),
    }
    embedding_initializer = tf_keras.initializers.glorot_normal()
    # pytype: enable=module-attr
    return (
        gnn_model_base.GraphNetworkLayer(
            module=graph_nets.modules.GraphIndependent(
                edge_model_fn=functools.partial(
                    snt.Embed,
                    # TODO(ondrasej): Pybind11 generated enum types do not
                    # implement the full Python enum interface. Replace this
                    # with len(graph_builder.EdgeType) when
                    # https://github.com/pybind/pybind11/issues/2332 is fixed.
                    vocab_size=len(graph_builder.EdgeType.__members__),
                    embed_dim=self._edge_embedding_size,
                    initializer=embedding_initializer,
                ),
                node_model_fn=functools.partial(
                    TokenGraphBuilderModelNodeEmbed,
                    vocab_size=len(self._token_list),
                    common_embed_dim=self._common_node_embedding_size,
                    num_annotations=self._num_annotations,
                    initializer=embedding_initializer,
                ),
                global_model_fn=functools.partial(
                    snt.Sequential,
                    (
                        model_blocks.CastLayer(self.dtype),
                        snt.nets.MLP(
                            output_sizes=(self._global_embedding_size,),
                            **mlp_initializers,
                            activation=self._update_activation,
                        ),
                    ),
                ),
                name='encoder',
            ),
            num_iterations=1,
            layer_normalization=options.EnableFeature.NEVER,
            residual_connection=options.EnableFeature.NEVER,
<<<<<<< HEAD
            extra_node_inputs=[
                'instruction_node_mask',
                'instruction_annotations',
            ],
=======
            extra_node_inputs=(
                'instruction_node_mask',
                'instruction_annotations',
            ),
>>>>>>> 08327089
        ),
        gnn_model_base.GraphNetworkLayer(
            module=graph_nets.modules.GraphNetwork(
                edge_model_fn=functools.partial(
                    snt.nets.MLP,
                    output_sizes=self._edge_update_layers,
                    **mlp_initializers,
                    activation=self._update_activation,
                ),
                node_model_fn=functools.partial(
                    snt.nets.MLP,
                    output_sizes=self._node_update_layers,
                    **mlp_initializers,
                    activation=self._update_activation,
                ),
                node_block_opt={
                    'use_sent_edges': self._use_sent_edges,
                },
                global_model_fn=functools.partial(
                    snt.nets.MLP,
                    output_sizes=self._global_update_layers,
                    **mlp_initializers,
                    activation=self._update_activation,
                ),
                name='network',
            ),
            num_iterations=None,
            layer_normalization=options.EnableFeature.BY_FLAG,
            residual_connection=options.EnableFeature.BY_FLAG,
        ),
    )


class TokenGraphBuilderModelNodeEmbed:
  """Class representing node embeddings with instruction annotations included.

  `snt.Embed`-like class. Generates node embeddings normally, then replaces the
  last `num_annotation` values of the embeddings corresponding to instructions
  with the annotation values. The embeddings for other node types remain
  unchanged.
  """

  def __init__(
      self,
      common_embed_dim,
      num_annotations,
      **kwargs,
  ) -> None:
    """Initializes node embeddings.

    Args:
      common_embed_dim: The length of the learnt part of the instruction node
        embedding vectors. The remainder of the vector is filled with
        instruction annotation.
      num_annotations: The number of annotations per instruction.
      kwargs: Additional arguments to be passed to the internal `snt.Embed`s.
    """

    # The first `embed_dim - num_annotations` embedding values for all nodes.
    self._common_embed = snt.Embed(
        embed_dim=common_embed_dim,
        **kwargs,
    )

    # `num_annotations` extra learnt embedding values for non-instruction nodes.
    # Instruction nodes will use instruction annotations instead of these learnt
    # embeddings. This is not required when there are no annotations - in that
    # case, we simply return the common embeddings.
    self._extra_embed = None
    if num_annotations:
      self._extra_embed = snt.Embed(
          embed_dim=num_annotations,
          **kwargs,
      )

  def __call__(
      self,
      inputs,
      instruction_node_mask,
      instruction_annotations,
  ):
    if not self._extra_embed:
      return self._common_embed(inputs)

    common_embeddings = self._common_embed(inputs)
    extra_embeddings = self._extra_embed(inputs)

    return tf.concat(
        [
            common_embeddings,
            tf.tensor_scatter_nd_update(
                extra_embeddings,
                indices=tf.where(instruction_node_mask),
                updates=instruction_annotations,
            ),
        ],
        axis=1,
    )<|MERGE_RESOLUTION|>--- conflicted
+++ resolved
@@ -363,17 +363,10 @@
             num_iterations=1,
             layer_normalization=options.EnableFeature.NEVER,
             residual_connection=options.EnableFeature.NEVER,
-<<<<<<< HEAD
-            extra_node_inputs=[
-                'instruction_node_mask',
-                'instruction_annotations',
-            ],
-=======
             extra_node_inputs=(
                 'instruction_node_mask',
                 'instruction_annotations',
             ),
->>>>>>> 08327089
         ),
         gnn_model_base.GraphNetworkLayer(
             module=graph_nets.modules.GraphNetwork(
