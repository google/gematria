--- conflicted
+++ resolved
@@ -62,10 +62,7 @@
   kGraphNEdge,
   kGraphNNode,
   kInstructionNodeMask,
-<<<<<<< HEAD
   kInstructionAnnotations,
-=======
->>>>>>> 43c942b4
 };
 
 // The names of the valid input tensors in the compiled TensorFlow Lite model.
@@ -82,11 +79,8 @@
 constexpr std::string_view kGraphNNodeTensorName = "GnnModelBase.num_nodes";
 constexpr std::string_view kInstructionNodeMaskTensorName =
     "GraphBuilderModelBase.instruction_node_mask";
-<<<<<<< HEAD
 constexpr std::string_view kInstructionAnnotationsTensorName =
     "GraphBuilderModelBase.instruction_annotations";
-=======
->>>>>>> 43c942b4
 
 // Look-up table between `InputTensor` and input tensor names. Used by
 // `GetInputTensorName` and `GetInputTensorFromName` to create an efficient
@@ -101,10 +95,7 @@
     {InputTensor::kGraphNEdge, kGraphNEdgeTensorName},
     {InputTensor::kGraphNNode, kGraphNNodeTensorName},
     {InputTensor::kInstructionNodeMask, kInstructionNodeMaskTensorName},
-<<<<<<< HEAD
     {InputTensor::kInstructionAnnotations, kInstructionAnnotationsTensorName},
-=======
->>>>>>> 43c942b4
 };
 
 // Graph builder models can have up to these many different input tensors
@@ -130,11 +121,7 @@
 static_assert(static_cast<int>(InputTensor::kDeltaBlockIndex) == 0,
               "`InputTensor` does not begin enumerating from 0");
 static_assert(
-<<<<<<< HEAD
     static_cast<int>(InputTensor::kInstructionAnnotations) ==
-=======
-    static_cast<int>(InputTensor::kInstructionNodeMask) ==
->>>>>>> 43c942b4
         kNumPossibleInputTensors - 1,
     "`kPossibleInputTensors` does not have an entry for every `InputTensor`");
 
@@ -166,11 +153,7 @@
     InputTensor::kGraphNodes,   InputTensor::kGraphEdges,
     InputTensor::kGraphGlobals, InputTensor::kGraphReceivers,
     InputTensor::kGraphSenders, InputTensor::kGraphNEdge,
-<<<<<<< HEAD
     InputTensor::kGraphNNode,
-=======
-    InputTensor::kGraphNNode,   InputTensor::kInstructionNodeMask,
->>>>>>> 43c942b4
 };
 
 // The model must have at these many input tensors - it may not include some
@@ -552,7 +535,6 @@
   }
 
   // Infer the model configuration from the non-required input tensors present.
-<<<<<<< HEAD
   const bool is_seq2seq =
       input_tensor_to_idx[static_cast<int>(InputTensor::kDeltaBlockIndex)] !=
       -1;
@@ -578,11 +560,6 @@
             " must also have " + llvm::Twine(kInstructionNodeMaskTensorName) +
             ".");
   }
-=======
-  const bool uses_deltas =
-      input_tensor_to_idx[static_cast<int>(InputTensor::kDeltaBlockIndex)] !=
-      -1;
->>>>>>> 43c942b4
 
   // Get the list of node tokens used in the model.
   llvm::Expected<std::vector<std::string>> node_token_list =
@@ -610,7 +587,6 @@
         "The special token index tensor could not be read");
   }
 
-<<<<<<< HEAD
   // Get the list of annotation names used by the model, if any.
   std::vector<std::string> annotation_names;
   if (uses_annotations) {
@@ -620,8 +596,6 @@
     annotation_names = std::move(*expected_annotation_names);
   }
 
-=======
->>>>>>> 43c942b4
   // We'll be std::move()-ing the node list vector in the same function call
   // where we use the token names. To be safe from any move effects, we make a
   // copy of all the tokens instead of taking a const reference.
@@ -661,11 +635,7 @@
       *std::move(node_token_list), /* immediate_token = */ *immediate_token,
       /* fp_immediate_token = */ *fp_immediate_token,
       /* address_token = */ *address_token, /* memory_token = */ *memory_token,
-<<<<<<< HEAD
       /* annotation_names = */ std::move(annotation_names),
-=======
-      /* annotation_names = */ std::vector<std::string>(),
->>>>>>> 43c942b4
       /* out_of_vocabulary_behavior = */ out_of_vocabulary_behavior);
 
   // We can't use std::make_unique<GraphBuilderModelInference>(), because
@@ -673,33 +643,21 @@
   return std::unique_ptr<GraphBuilderModelInference>(
       new GraphBuilderModelInference(
           std::move(graph_builder), tflite_model, std::move(*interpreter),
-<<<<<<< HEAD
           std::move(input_tensor_to_idx), is_seq2seq, uses_annotations));
-=======
-          std::move(input_tensor_to_idx), uses_deltas));
->>>>>>> 43c942b4
 }
 
 GraphBuilderModelInference::GraphBuilderModelInference(
     std::unique_ptr<BasicBlockGraphBuilder> graph_builder,
     const FlatBufferModel* tflite_model,
     std::unique_ptr<tflite::Interpreter> interpreter,
-<<<<<<< HEAD
     std::vector<int> input_tensor_to_idx, bool is_seq2seq,
     bool uses_annotations)
-=======
-    std::vector<int> input_tensor_to_idx, bool uses_deltas)
->>>>>>> 43c942b4
     : graph_builder_(std::move(graph_builder)),
       tflite_model_(*tflite_model),
       interpreter_(std::move(interpreter)),
       input_tensor_to_idx_(std::move(input_tensor_to_idx)),
-<<<<<<< HEAD
       is_seq2seq_(is_seq2seq),
       uses_annotations_(uses_annotations) {
-=======
-      uses_deltas_(uses_deltas) {
->>>>>>> 43c942b4
   assert(tflite_model != nullptr);
   assert(interpreter_ != nullptr);
   assert(graph_builder_ != nullptr);
@@ -757,21 +715,12 @@
       /* desired_first_dimension_size = */ graph_builder_->num_graphs(),
       /* expected_second_dimension_size = */
       graph_builder_->num_node_tokens()));
-<<<<<<< HEAD
   if (is_seq2seq_) {
-=======
-  GEMATRIA_RETURN_IF_ERROR(Resize1DTensor(
-      interpreter_.get(),
-      input_tensor_to_idx_[static_cast<int>(InputTensor::kInstructionNodeMask)],
-      static_cast<int>(instruction_node_mask.size())));
-  if (uses_deltas_) {
->>>>>>> 43c942b4
     GEMATRIA_RETURN_IF_ERROR(Resize1DTensor(
         interpreter_.get(),
         input_tensor_to_idx_[static_cast<int>(InputTensor::kDeltaBlockIndex)],
         static_cast<int>(delta_block_index.size())));
   }
-<<<<<<< HEAD
   if (uses_annotations_) {
     GEMATRIA_RETURN_IF_ERROR(Resize2DTensor(
         interpreter_.get(),
@@ -789,8 +738,6 @@
                            InputTensor::kInstructionNodeMask)],
                        static_cast<int>(instruction_node_mask.size())));
   }
-=======
->>>>>>> 43c942b4
 
   if (const TfLiteStatus status = interpreter_->AllocateTensors();
       status != kTfLiteOk) {
@@ -819,22 +766,12 @@
       input_tensor_to_idx_[static_cast<int>(InputTensor::kGraphNEdge)]));
   GEMATRIA_RETURN_IF_ERROR(FillTensorFromStdVectorMatrix<int32_t>(
       interpreter_.get(), graph_builder_->global_features(),
-<<<<<<< HEAD
       input_tensor_to_idx_[(static_cast<int>(InputTensor::kGraphGlobals))]));
   if (is_seq2seq_) {
-=======
-      input_tensor_to_idx_[static_cast<int>(InputTensor::kGraphGlobals)]));
-  GEMATRIA_RETURN_IF_ERROR(
-      FillTensorFromStdVector<bool>(interpreter_.get(), instruction_node_mask,
-                                    input_tensor_to_idx_[static_cast<int>(
-                                        InputTensor::kInstructionNodeMask)]));
-  if (uses_deltas_) {
->>>>>>> 43c942b4
     GEMATRIA_RETURN_IF_ERROR(FillTensorFromStdVector<int32_t>(
         interpreter_.get(), delta_block_index,
         input_tensor_to_idx_[static_cast<int>(InputTensor::kDeltaBlockIndex)]));
   }
-<<<<<<< HEAD
   if (uses_annotations_) {
     GEMATRIA_RETURN_IF_ERROR(FillTensorFromStdVectorMatrix<float>(
         interpreter_.get(), instruction_annotations,
@@ -847,8 +784,6 @@
                                       input_tensor_to_idx_[static_cast<int>(
                                           InputTensor::kInstructionNodeMask)]));
   }
-=======
->>>>>>> 43c942b4
 
   if (const TfLiteStatus status = interpreter_->Invoke(); status != kTfLiteOk) {
     return llvm::make_error<llvm::StringError>(
