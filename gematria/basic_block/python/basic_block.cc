--- conflicted
+++ resolved
@@ -189,12 +189,8 @@
   py::class_<Annotation> annotation(m, "Annotation");
   annotation
       .def(py::init<std::string /* name */, double /* value */>(),
-<<<<<<< HEAD
-           py::arg("name") = std::string(), py::arg("value"))
-=======
            // `value` defaults to -1 to match the bound C++ constructor.
            py::arg("name") = std::string(), py::arg("value") = -1)
->>>>>>> 52ca7655
       .def("__repr__", &Annotation::ToString)
       .def("__eq__", &Annotation::operator==)
       .def("__copy__",
