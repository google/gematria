package(
    default_visibility = ["//visibility:private"],
)

cc_library(
    name = "bhive_importer",
    srcs = ["bhive_importer.cc"],
    hdrs = ["bhive_importer.h"],
    visibility = ["//:internal_users"],
    deps = [
        "//gematria/basic_block:basic_block_protos",
        "//gematria/llvm:canonicalizer",
        "//gematria/llvm:disassembler",
        "//gematria/llvm:llvm_to_absl",
        "//gematria/proto:basic_block_cc_proto",
        "//gematria/proto:throughput_cc_proto",
        "//gematria/utils:string",
        "@com_google_absl//absl/container:inlined_vector",
        "@com_google_absl//absl/log:die_if_null",
        "@com_google_absl//absl/status",
        "@com_google_absl//absl/status:statusor",
        "@com_google_absl//absl/strings",
        "@llvm-project//llvm:MC",
        "@llvm-project//llvm:MCDisassembler",
        "@llvm-project//llvm:Support",
        "@llvm-project//llvm:Target",
    ],
)

cc_test(
    name = "bhive_importer_test",
    size = "small",
    srcs = ["bhive_importer_test.cc"],
    deps = [
        ":bhive_importer",
        "//gematria/llvm:canonicalizer",
        "//gematria/llvm:llvm_architecture_support",
        "//gematria/testing:matchers",
        "@com_google_googletest//:gtest_main",
    ],
)

cc_library(
    name = "bhive_to_exegesis",
    srcs = ["bhive_to_exegesis.cc"],
    hdrs = ["bhive_to_exegesis.h"],
    visibility = ["//:internal_users"],
    deps = [
        ":bhive_importer",
        ":find_accessed_addrs",
        ":find_accessed_addrs_exegesis",
        "//gematria/llvm:canonicalizer",
        "//gematria/llvm:llvm_architecture_support",
        "//gematria/proto:basic_block_cc_proto",
        "@llvm-project//llvm:Exegesis",
    ],
)

cc_test(
    name = "bhive_to_exegesis_test",
    size = "small",
    srcs = ["bhive_to_exegesis_test.cc"],
    deps = [
        ":bhive_to_exegesis",
        "//gematria/llvm:asm_parser",
        "//gematria/llvm:llvm_architecture_support",
        "//gematria/utils:string",
        "@com_google_absl//absl/log:check",
        "@com_google_googletest//:gtest_main",
        "@llvm-project//llvm:Exegesis",
        "@llvm-project//llvm:MC",
    ],
)

cc_binary(
    name = "convert_bhive_to_llvm_exegesis_input",
    srcs = ["convert_bhive_to_llvm_exegesis_input.cc"],
    visibility = ["//gematria/datasets/convert_bhive_to_llvm_exegesis_input_tests:__pkg__"],
    deps = [
        ":basic_block_utils",
        ":bhive_importer",
        ":bhive_to_exegesis",
        ":find_accessed_addrs",
        ":find_accessed_addrs_exegesis",
        "//gematria/llvm:canonicalizer",
        "//gematria/llvm:llvm_architecture_support",
        "//gematria/utils:string",
        "@com_google_absl//absl/flags:flag",
        "@com_google_absl//absl/flags:parse",
    ],
)

cc_library(
    name = "exegesis_benchmark_lib",
    srcs = ["exegesis_benchmark_lib.cc"],
    hdrs = ["exegesis_benchmark_lib.h"],
<<<<<<< HEAD
    visibility = ["//:internal_users"],
=======
>>>>>>> 64e3d3b0
    deps = [
        ":find_accessed_addrs",
        "//gematria/llvm:disassembler",
        "//gematria/utils:string",
        "@llvm-project//llvm:Exegesis",
        "@llvm-project//llvm:Support",
        "@llvm-project//llvm:X86Disassembler",
    ],
)

cc_test(
    name = "exegesis_benchmark_lib_test",
    size = "small",
    srcs = ["exegesis_benchmark_lib_test.cc"],
    # The llvm-exegesis features used for benchmarking are currently only
    # supported on X86_64.
    tags = [
        "not_build:arm",
        "perf_counters",
    ],
    target_compatible_with = [
        "@platforms//cpu:x86_64",
    ],
    deps = [
        ":exegesis_benchmark_lib",
<<<<<<< HEAD
=======
        "//gematria/testing:llvm",
>>>>>>> 64e3d3b0
        "@com_google_googletest//:gtest_main",
        "@llvm-project//llvm:X86UtilsAndDesc",
    ],
)

cc_binary(
    name = "exegesis_benchmark",
    srcs = ["exegesis_benchmark.cc"],
    deps = [
        ":exegesis_benchmark_lib",
        "@com_google_absl//absl/flags:flag",
        "@com_google_absl//absl/flags:parse",
        "@llvm-project//llvm:Exegesis",
        "@llvm-project//llvm:Support",
    ],
)

cc_binary(
    name = "process_and_filter_bbs",
    srcs = ["process_and_filter_bbs.cc"],
    deps = [
        ":process_and_filter_bbs_lib",
        "@llvm-project//llvm:Support",
    ],
)

cc_library(
    name = "find_accessed_addrs",
    srcs = ["find_accessed_addrs.cc"],
    hdrs = ["find_accessed_addrs.h"],
    copts = ["-Iexternal/llvm-project/llvm"],
    # This library uses various POSIX APIs. Only tested on Linux, and we'll likely use some
    # Linux-only APIs in future.
    target_compatible_with = [
        "@platforms//os:linux",
    ],
    deps = [
        ":basic_block_utils",
        ":block_wrapper",
        "//gematria/llvm:disassembler",
        "//gematria/llvm:llvm_architecture_support",
        "//gematria/llvm:llvm_to_absl",
        "@com_google_absl//absl/random",
        "@com_google_absl//absl/random:distributions",
        "@com_google_absl//absl/status",
        "@com_google_absl//absl/status:statusor",
        "@com_google_absl//absl/strings:str_format",
        "@com_google_absl//absl/strings:string_view",
        "@com_google_absl//absl/types:span",
        "@llvm-project//llvm:MC",
        "@llvm-project//llvm:X86UtilsAndDesc",
    ],
)

cc_library(
    name = "find_accessed_addrs_exegesis",
    srcs = ["find_accessed_addrs_exegesis.cc"],
    hdrs = ["find_accessed_addrs_exegesis.h"],
    deps = [
        ":basic_block_utils",
        ":find_accessed_addrs",
        "//gematria/llvm:disassembler",
        "//gematria/llvm:llvm_architecture_support",
        "@llvm-project//llvm:Exegesis",
        "@llvm-project//llvm:Support",
    ],
)

cc_test(
    name = "find_accessed_addrs_test",
    srcs = ["find_accessed_addrs_test.cc"],
    # We're testing FindAccessedAddrs, which executes code passed to it. In this test we hardcode
    # some assembled x86 code to execute.
    tags = [
        "noasan",
        "not_build:arm",
    ],
    target_compatible_with = [
        "@platforms//cpu:x86_64",
    ],
    deps = [
        ":find_accessed_addrs",
        "//gematria/llvm:asm_parser",
        "//gematria/llvm:llvm_architecture_support",
        "//gematria/testing:matchers",
        "@com_google_absl//absl/log:check",
        "@com_google_absl//absl/memory",
        "@com_google_absl//absl/random",
        "@com_google_absl//absl/random:distributions",
        "@com_google_absl//absl/random:seed_sequences",
        "@com_google_absl//absl/strings:str_format",
        "@com_google_absl//absl/types:span",
        "@com_google_googletest//:gtest_main",
        "@llvm-project//llvm:MC",
        "@llvm-project//llvm:Support",
        "@llvm-project//llvm:Target",
        "@llvm-project//llvm:ir_headers",
    ],
)

cc_test(
    name = "find_accessed_addrs_exegesis_test",
    srcs = ["find_accessed_addrs_exegesis_test.cc"],
    # The llvm-exegesis features used in the exegesis snippet annotator and thus
    # the tests are currently only supported on X86_64.
    tags = [
        "not_build:arm",
        "perf_counters",
    ],
    target_compatible_with = [
        "@platforms//cpu:x86_64",
    ],
    deps = [
        ":find_accessed_addrs_exegesis",
        "//gematria/llvm:asm_parser",
        "@com_google_absl//absl/log:check",
        "@com_google_googletest//:gtest_main",
    ],
)

cc_library(
    name = "block_wrapper",
    srcs = ["block_wrapper.S"],
    hdrs = ["block_wrapper.h"],
    # This file contains x86_64 assembly that directly invokes Linux syscalls.
    tags = [
        "not_build:arm",
    ],
    target_compatible_with = [
        "@platforms//os:linux",
        "@platforms//cpu:x86_64",
    ],
    deps = ["@com_google_absl//absl/types:span"],
)

cc_library(
    name = "basic_block_utils",
    srcs = ["basic_block_utils.cc"],
    hdrs = ["basic_block_utils.h"],
    deps = [
        "//gematria/llvm:disassembler",
        "@llvm-project//llvm:X86CodeGen",
    ],
)

cc_test(
    name = "basic_block_utils_test",
    srcs = ["basic_block_utils_test.cc"],
    deps = [
        ":basic_block_utils",
        "//gematria/llvm:asm_parser",
        "//gematria/llvm:disassembler",
        "//gematria/llvm:llvm_architecture_support",
        "//gematria/testing:matchers",
        "@com_google_googletest//:gtest_main",
    ],
)

cc_binary(
    name = "extract_bbs_from_obj",
    srcs = ["extract_bbs_from_obj.cc"],
    visibility = [
        "//gematria/datasets/extract_bbs_from_obj_tests:__pkg__",
    ],
    deps = [
        ":extract_bbs_from_obj_lib",
        "@llvm-project//llvm:Support",
    ],
)

cc_library(
    name = "extract_bbs_from_obj_lib",
    srcs = ["extract_bbs_from_obj_lib.cc"],
    hdrs = ["extract_bbs_from_obj_lib.h"],
    visibility = ["//:internal_users"],
    deps = [
        "@llvm-project//llvm:Object",
        "@llvm-project//llvm:Support",
    ],
)

cc_library(
    name = "process_and_filter_bbs_lib",
    srcs = ["process_and_filter_bbs_lib.cc"],
    hdrs = ["process_and_filter_bbs_lib.h"],
    visibility = ["//:internal_users"],
    deps = [
        "//gematria/llvm:disassembler",
        "//gematria/llvm:llvm_architecture_support",
        "//gematria/utils:string",
        "@llvm-project//llvm:Support",
    ],
)

cc_test(
    name = "process_and_filter_bbs_lib_test",
    srcs = ["process_and_filter_bbs_lib_test.cc"],
    deps = [
        ":process_and_filter_bbs_lib",
        "//gematria/llvm:asm_parser",
        "@com_google_absl//absl/log:check",
        "@com_google_googletest//:gtest_main",
    ],
)<|MERGE_RESOLUTION|>--- conflicted
+++ resolved
@@ -94,10 +94,7 @@
     name = "exegesis_benchmark_lib",
     srcs = ["exegesis_benchmark_lib.cc"],
     hdrs = ["exegesis_benchmark_lib.h"],
-<<<<<<< HEAD
-    visibility = ["//:internal_users"],
-=======
->>>>>>> 64e3d3b0
+    visibility = ["//:internal_users"],
     deps = [
         ":find_accessed_addrs",
         "//gematria/llvm:disassembler",
@@ -123,10 +120,7 @@
     ],
     deps = [
         ":exegesis_benchmark_lib",
-<<<<<<< HEAD
-=======
         "//gematria/testing:llvm",
->>>>>>> 64e3d3b0
         "@com_google_googletest//:gtest_main",
         "@llvm-project//llvm:X86UtilsAndDesc",
     ],
