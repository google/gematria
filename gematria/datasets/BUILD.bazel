--- conflicted
+++ resolved
@@ -207,7 +207,6 @@
     deps = ["@com_google_absl//absl/types:span"],
 )
 
-<<<<<<< HEAD
 cc_library(
     name = "basic_block_utils",
     srcs = ["basic_block_utils.cc"],
@@ -229,7 +228,6 @@
         "//gematria/testing:matchers",
         "@com_google_googletest//:gtest_main",
     ],
-=======
 cc_binary(
     name = "extract_bbs_from_obj",
     srcs = ["extract_bbs_from_obj.cc"],
@@ -250,5 +248,4 @@
         "@llvm-project//llvm:FileCheck",
         "@llvm-project//llvm:yaml2obj",
     ] + glob(["extract_bbs_from_obj_tests/*.test"]),
->>>>>>> 6525996d
 )