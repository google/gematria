--- conflicted
+++ resolved
@@ -208,13 +208,14 @@
 )
 
 cc_binary(
-<<<<<<< HEAD
     name = "compare_bhive_csv",
     srcs = ["compare_bhive_csv.cc"],
     deps = [
         "@llvm-project//llvm:Support",
     ],
-=======
+)
+
+cc_binary(
     name = "extract_bbs_from_obj",
     srcs = ["extract_bbs_from_obj.cc"],
     deps = [
@@ -234,5 +235,4 @@
         "@llvm-project//llvm:FileCheck",
         "@llvm-project//llvm:yaml2obj",
     ] + glob(["extract_bbs_from_obj_tests/*.test"]),
->>>>>>> cb073f74
 )