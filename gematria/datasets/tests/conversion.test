; Test that converting a single basic block in a CSV with the default settings
; produces a proper llvm-exegesis snippet file.

; RUN: split-file %s %t
; RUN: mkdir %t.asmdir
; RUN: %convert_bhive_to_llvm_exegesis_input --asm_output_dir=%t.asmdir --bhive_csv=%t/test.csv
; RUN: cat %t.asmdir/0.test | FileCheck %s

; CHECK: # LLVM-EXEGESIS-DEFREG RCX 12345600
; CHECK: # LLVM-EXEGESIS-DEFREG RSI 12345600
; CHECK: # LLVM-EXEGESIS-MEM-DEF MEM 4096 0000000012345600
<<<<<<< HEAD
; CHECK: # LLVM-EXEGESIS-MEM-MAP MEM 305418240
; CHECK: # LLVM-EXEGESIS-LOOP-REGISTER RAX
; CHECK:         cmpl    (%rcx), %esi
=======
; CHECK: # LLVM-EXEGESIS-MEM-MAP MEM 86016
; CHECK:	cmpl	(%rcx), %esi
>>>>>>> 668691d7

;--- test.csv
3b31,45.000000<|MERGE_RESOLUTION|>--- conflicted
+++ resolved
@@ -9,14 +9,9 @@
 ; CHECK: # LLVM-EXEGESIS-DEFREG RCX 12345600
 ; CHECK: # LLVM-EXEGESIS-DEFREG RSI 12345600
 ; CHECK: # LLVM-EXEGESIS-MEM-DEF MEM 4096 0000000012345600
-<<<<<<< HEAD
-; CHECK: # LLVM-EXEGESIS-MEM-MAP MEM 305418240
+; CHECK: # LLVM-EXEGESIS-MEM-MAP MEM 305418240 
 ; CHECK: # LLVM-EXEGESIS-LOOP-REGISTER RAX
-; CHECK:         cmpl    (%rcx), %esi
-=======
-; CHECK: # LLVM-EXEGESIS-MEM-MAP MEM 86016
 ; CHECK:	cmpl	(%rcx), %esi
->>>>>>> 668691d7
 
 ;--- test.csv
 3b31,45.000000