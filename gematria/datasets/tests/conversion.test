--- conflicted
+++ resolved
@@ -9,13 +9,8 @@
 ; CHECK: # LLVM-EXEGESIS-DEFREG RCX 12345600
 ; CHECK: # LLVM-EXEGESIS-DEFREG RSI 12345600
 ; CHECK: # LLVM-EXEGESIS-MEM-DEF MEM 4096 0000000012345600
-<<<<<<< HEAD
-; CHECK: # LLVM-EXEGESIS-MEM-MAP MEM 65536
-; CHECK:         cmpl    (%rcx), %esi
-=======
 ; CHECK: # LLVM-EXEGESIS-MEM-MAP MEM 86016
 ; CHECK:	cmpl	(%rcx), %esi
->>>>>>> 3b1c8a20
 
 ;--- test.csv
 3b31,45.000000