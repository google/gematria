--- conflicted
+++ resolved
@@ -99,12 +99,9 @@
 ABSL_FLAG(bool, skip_no_loop_register, true,
           "Whether or not to skip basic blocks where a loop counter register "
           "cannot be found.");
-<<<<<<< HEAD
-=======
 ABSL_FLAG(unsigned, max_annotation_attempts, 50,
           "The maximum number of times to attempt to annotate a block before "
           "giving up.");
->>>>>>> 191bbe3b
 
 absl::StatusOr<gematria::AccessedAddrs> GetAccessedAddrs(
     absl::Span<const uint8_t> basic_block,
@@ -158,11 +155,7 @@
     std::string_view basic_block_hex, gematria::BHiveImporter& bhive_importer,
     gematria::ExegesisAnnotator* exegesis_annotator,
     gematria::LlvmArchitectureSupport& llvm_support,
-<<<<<<< HEAD
-    llvm::MCInstPrinter& inst_printer) {
-=======
     llvm::MCInstPrinter& inst_printer, const unsigned max_annotation_attempts) {
->>>>>>> 191bbe3b
   auto bytes = gematria::ParseHexString(basic_block_hex);
   if (!bytes.has_value())
     return absl::InvalidArgumentError(
@@ -181,12 +174,8 @@
 
   auto proto = bhive_importer.BasicBlockProtoFromInstructions(*instructions);
 
-<<<<<<< HEAD
-  auto addrs = GetAccessedAddrs(*bytes, exegesis_annotator);
-=======
   auto addrs = GetAccessedAddrs(*bytes, exegesis_annotator,
                                 max_annotation_attempts, llvm_support);
->>>>>>> 191bbe3b
 
   if (!addrs.ok()) return addrs.status();
 
@@ -196,20 +185,13 @@
   annotated_block.used_registers =
       gematria::getUsedRegisters(*instructions, llvm_support.mc_register_info(),
                                  llvm_support.mc_instr_info());
-<<<<<<< HEAD
-  annotated_block.loop_register =
-      gematria::getLoopRegister(*instructions, llvm_support.mc_register_info(),
-                                llvm_support.mc_instr_info());
-=======
   annotated_block.loop_register = gematria::getUnusedGPRegister(
       *instructions, llvm_support.mc_register_info(),
       llvm_support.mc_instr_info());
->>>>>>> 191bbe3b
 
   return std::move(annotated_block);
 }
 
-<<<<<<< HEAD
 absl::Status WriteAsmOutput(const AnnotatedBlock& annotated_block,
                             llvm::StringRef asm_output_dir,
                             unsigned int file_counter,
@@ -262,8 +244,6 @@
   return absl::OkStatus();
 }
 
-=======
->>>>>>> 191bbe3b
 int main(int argc, char* argv[]) {
   absl::ParseCommandLine(argc, argv);
 
@@ -334,11 +314,8 @@
   const unsigned report_progress_every =
       absl::GetFlag(FLAGS_report_progress_every);
   const bool skip_no_loop_register = absl::GetFlag(FLAGS_skip_no_loop_register);
-<<<<<<< HEAD
-=======
   const unsigned max_annotation_attempts =
       absl::GetFlag(FLAGS_max_annotation_attempts);
->>>>>>> 191bbe3b
   unsigned int file_counter = 0;
   unsigned int loop_register_failures = 0;
   for (std::string line; std::getline(bhive_csv_file, line);) {
@@ -352,15 +329,9 @@
 
     std::string_view hex = std::string_view(line).substr(0, comma_index);
 
-<<<<<<< HEAD
-    auto annotated_block =
-        AnnotateBasicBlock(hex, bhive_importer, exegesis_annotator.get(),
-                           *llvm_support, *inst_printer);
-=======
     auto annotated_block = AnnotateBasicBlock(
         hex, bhive_importer, exegesis_annotator.get(), *llvm_support,
         *inst_printer, max_annotation_attempts);
->>>>>>> 191bbe3b
 
     if (!annotated_block.ok()) {
       std::cerr << "Failed to annotate block: " << annotated_block.status()
@@ -375,19 +346,6 @@
       std::cerr
           << "Skipping block due to not being able to find a loop register\n";
       ++loop_register_failures;
-<<<<<<< HEAD
-=======
-      continue;
-    }
-
-    // If we can't find a loop register, skip writing out this basic block
-    // so that downstream tooling doesn't execute the incorrect number of
-    // iterations.
-    if (!annotated_block->loop_register && skip_no_loop_register) {
-      std::cerr
-          << "Skipping block due to not being able to find a loop register\n";
-      ++loop_register_failures;
->>>>>>> 191bbe3b
       continue;
     }
 
@@ -398,40 +356,7 @@
       if (!asm_output_error.ok()) {
         std::cerr << "Failed to write block to file: " << asm_output_error
                   << "\n";
-<<<<<<< HEAD
         return 2;
-=======
-        return 4;
-      }
-
-      // Write registers to the output file.
-      for (const auto register_id : annotated_block->used_registers) {
-        output_file << kRegDefPrefix << reg_info.getName(register_id) << " "
-                    << initial_reg_val_str << "\n";
-      }
-
-      // Multiple mappings can point to the same definition.
-      if (annotated_block->accessed_addrs.accessed_blocks.size() > 0) {
-        output_file << kMemDefPrefix << kMemNamePrefix << " "
-                    << annotated_block->accessed_addrs.block_size << " "
-                    << initial_mem_val_str << "\n";
-      }
-      for (const auto& addr : annotated_block->accessed_addrs.accessed_blocks) {
-        output_file << kMemMapPrefix << kMemNamePrefix << " " << std::dec
-                    << addr << "\n";
-      }
-
-      // Write the loop register annotation, assuming we were able to find one.
-      if (annotated_block->loop_register)
-        output_file << kLoopRegisterPrefix
-                    << reg_info.getName(*annotated_block->loop_register)
-                    << "\n";
-
-      // Append disassembled instructions.
-      for (const auto& instr :
-           annotated_block->basic_block_proto.machine_instructions()) {
-        output_file << instr.assembly() << "\n";
->>>>>>> 191bbe3b
       }
     }
 
