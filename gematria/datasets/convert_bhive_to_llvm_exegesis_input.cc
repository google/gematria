--- conflicted
+++ resolved
@@ -96,15 +96,12 @@
           "The maximum number of basic blocks to process");
 ABSL_FLAG(unsigned, report_progress_every, std::numeric_limits<unsigned>::max(),
           "The number of blocks after which to report progress.");
-<<<<<<< HEAD
 ABSL_FLAG(bool, skip_no_loop_register, true,
           "Whether or not to skip basic blocks where a loop counter register "
           "cannot be found.");
-=======
 ABSL_FLAG(unsigned, max_annotation_attempts, 50,
           "The maximum number of times to attempt to annotate a block before "
           "giving up.");
->>>>>>> ad443974
 
 absl::StatusOr<gematria::AccessedAddrs> GetAccessedAddrs(
     absl::Span<const uint8_t> basic_block,
@@ -215,12 +212,9 @@
   const unsigned max_bb_count = absl::GetFlag(FLAGS_max_bb_count);
   const unsigned report_progress_every =
       absl::GetFlag(FLAGS_report_progress_every);
-<<<<<<< HEAD
   const bool skip_no_loop_register = absl::GetFlag(FLAGS_skip_no_loop_register);
-=======
   const unsigned max_annotation_attempts =
       absl::GetFlag(FLAGS_max_annotation_attempts);
->>>>>>> ad443974
   unsigned int file_counter = 0;
   unsigned int loop_register_failures = 0;
   for (std::string line; std::getline(bhive_csv_file, line);) {
@@ -247,30 +241,18 @@
             *inst_printer, 0, *bytes);
 
     if (!instructions) {
-<<<<<<< HEAD
-      std::cerr << "Failed to disassemble block '" << hex << "\n";
-      continue;
-    }
-
-    // Get used registers
-=======
       std::cerr << "Failed to disassemble block '" << hex << "'\n";
       continue;
     }
 
     // Get used registers.
->>>>>>> ad443974
     std::vector<unsigned> used_registers = gematria::getUsedRegisters(
         *instructions, reg_info, llvm_support->mc_instr_info());
 
     auto proto = bhive_importer.BasicBlockProtoFromInstructions(*instructions);
 
-<<<<<<< HEAD
-    auto addrs = GetAccessedAddrs(*bytes, exegesis_annotator.get());
-=======
     auto addrs = GetAccessedAddrs(*bytes, exegesis_annotator.get(),
                                   max_annotation_attempts, *llvm_support);
->>>>>>> ad443974
 
     if (!addrs.ok()) {
       std::cerr << "Failed to find addresses for block '" << hex
@@ -351,15 +333,12 @@
       current_snippet["RegisterDefinitions"] =
           llvm::json::Value(std::move(register_definitions));
 
-<<<<<<< HEAD
       // Output the loop register.
       if (loop_register)
         current_snippet["LoopRegister"] = *loop_register;
       else
         current_snippet["LoopRegister"] = llvm::json::Value(nullptr);
 
-=======
->>>>>>> ad443974
       if (addrs->accessed_blocks.size() > 0) {
         llvm::json::Array memory_definitions;
         llvm::json::Object current_memory_definition;
