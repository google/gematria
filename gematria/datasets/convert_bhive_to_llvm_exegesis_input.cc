// Copyright 2023 Google Inc.
//
// Licensed under the Apache License, Version 2.0 (the "License");
// you may not use this file except in compliance with the License.
// You may obtain a copy of the License at
//
//    http://www.apache.org/licenses/LICENSE-2.0
//
// Unless required by applicable law or agreed to in writing, software
// distributed under the License is distributed on an "AS IS" BASIS,
// WITHOUT WARRANTIES OR CONDITIONS OF ANY KIND, either express or implied.
// See the License for the specific language governing permissions and
// limitations under the License.

#include <fstream>
#include <iostream>
#include <limits>
#include <memory>
#include <sstream>
#include <string>
#include <string_view>
#include <vector>

#include "X86RegisterInfo.h"
#include "X86Subtarget.h"
#include "absl/flags/flag.h"
#include "absl/flags/parse.h"
#include "gematria/datasets/bhive_importer.h"
#include "gematria/datasets/find_accessed_addrs.h"
#include "gematria/datasets/find_accessed_addrs_exegesis.h"
#include "gematria/llvm/canonicalizer.h"
#include "gematria/llvm/disassembler.h"
#include "gematria/llvm/llvm_architecture_support.h"
#include "gematria/llvm/llvm_to_absl.h"
#include "gematria/utils/string.h"
#include "llvm/Support/JSON.h"
#include "llvm/Support/Path.h"
#include "llvm/Support/raw_ostream.h"
#include "llvm/tools/llvm-exegesis/lib/TargetSelect.h"

// Use the constants from the BHive paper for setting initial register and
// memory values. These constants are set to a high enough value to avoid
// underflow and accesses within the first page, but low enough to avoid
// exceeding the virtual address space ceiling in most cases.
constexpr uint64_t kInitialRegVal = 0x12345600;
constexpr uint64_t kInitialMemVal = 0x12345600;
constexpr unsigned kInitialMemValBitWidth = 64;
constexpr std::string_view kRegDefPrefix = "# LLVM-EXEGESIS-DEFREG ";
constexpr std::string_view kMemDefPrefix = "# LLVM-EXEGESIS-MEM-DEF ";
constexpr std::string_view kMemMapPrefix = "# LLVM-EXEGESIS-MEM-MAP ";
constexpr std::string_view kMemNamePrefix = "MEM";

enum class AnnotatorType { kExegesis, kFast, kNone };

constexpr std::pair<AnnotatorType, std::string_view> kAnnotatorTypeNames[] = {
    {AnnotatorType::kExegesis, "exegesis"},
    {AnnotatorType::kFast, "fast"},
    {AnnotatorType::kNone, "none"}};

bool AbslParseFlag(absl::string_view text, AnnotatorType* type,
                   std::string* error) {
  for (const auto& [annotator_type, type_string] : kAnnotatorTypeNames) {
    if (text == type_string) {
      *type = annotator_type;
      return true;
    }
  }

  *error = "unknown annotator type";
  return false;
}

std::string AbslUnparseFlag(AnnotatorType type) {
  for (const auto& [annotator_type, type_string] : kAnnotatorTypeNames) {
    if (annotator_type == type) return std::string(type_string);
  }

  __builtin_unreachable();
}

ABSL_FLAG(std::string, bhive_csv, "", "Filename of the input BHive CSV file");
ABSL_FLAG(
    std::string, asm_output_dir, "",
    "Directory containing output files that can be executed by llvm-exegesis");
ABSL_FLAG(AnnotatorType, annotator_implementation, AnnotatorType::kFast,
          "The annotator implementation to use.");
ABSL_FLAG(std::string, json_output_dir, "",
          "Directory containing JSON output files");
ABSL_FLAG(
    unsigned, blocks_per_json_file, std::numeric_limits<unsigned>::max(),
    "The number of annotated basic blocks to include in a single JSON file");
ABSL_FLAG(unsigned, max_bb_count, std::numeric_limits<unsigned>::max(),
          "The maximum number of basic blocks to process");
ABSL_FLAG(unsigned, report_progress_every, std::numeric_limits<unsigned>::max(),
          "The number of blocks after which to report progress.");

absl::StatusOr<gematria::AccessedAddrs> GetAccessedAddrs(
    absl::Span<const uint8_t> basic_block,
    gematria::ExegesisAnnotator* exegesis_annotator) {
  const AnnotatorType annotator_implementation =
      absl::GetFlag(FLAGS_annotator_implementation);
  switch (annotator_implementation) {
    case AnnotatorType::kFast:
      // This will only get the first segfault address.
      return gematria::FindAccessedAddrs(basic_block);
    case AnnotatorType::kExegesis:
      return gematria::LlvmExpectedToStatusOr(
          exegesis_annotator->findAccessedAddrs(
              llvm::ArrayRef(basic_block.begin(), basic_block.end())));
    case AnnotatorType::kNone:
      return gematria::AccessedAddrs();
  }
  return absl::InvalidArgumentError("unknown annotator type");
}

bool WriteJsonFile(llvm::json::Array to_write, size_t json_file_number,
                   llvm::StringRef json_output_dir) {
  llvm::SmallString<40> json_output_file_path(json_output_dir);
  llvm::sys::path::append(json_output_file_path,
                          llvm::Twine(json_file_number).concat(".json"));
  std::error_code file_ec;
  llvm::raw_fd_ostream json_output_file(json_output_file_path, file_ec);

  if (file_ec) {
    std::cerr << "Failed to open output file: "
              << static_cast<std::string_view>(json_output_file_path.str())
              << "\n";
    return false;
  }

  json_output_file
      << llvm::formatv("{0:2}", llvm::json::Value(std::move(to_write))).str();
  return true;
}

int main(int argc, char* argv[]) {
  absl::ParseCommandLine(argc, argv);

  const std::string bhive_filename = absl::GetFlag(FLAGS_bhive_csv);
  if (bhive_filename.empty()) {
    std::cerr << "Error: --bhive_csv is required\n";
    return 1;
  }

  const std::string json_output_dir = absl::GetFlag(FLAGS_json_output_dir);
  const std::string asm_output_dir = absl::GetFlag(FLAGS_asm_output_dir);

  const unsigned blocks_per_json_file =
      absl::GetFlag(FLAGS_blocks_per_json_file);
  if (blocks_per_json_file <= 0) {
    std::cerr << "Error: --blocks_per_json_file must be greater than 1.\n";
    return 1;
  }

  const AnnotatorType annotator_implementation =
      absl::GetFlag(FLAGS_annotator_implementation);

  std::string initial_reg_val_str =
      gematria::ConvertHexToString(kInitialRegVal);
  std::string initial_mem_val_str =
      gematria::ConvertHexToString(kInitialMemVal);
  // Prefix the string with zeroes as llvm-exegesis assumes the bit width
  // of the memory value based on the number of characters in the string.
  if (kInitialMemValBitWidth > initial_mem_val_str.size() * 4)
    initial_mem_val_str =
        std::string(
            (kInitialMemValBitWidth - initial_mem_val_str.size() * 4) / 4,
            '0') +
        initial_mem_val_str;
  const std::unique_ptr<gematria::LlvmArchitectureSupport> llvm_support =
      gematria::LlvmArchitectureSupport::X86_64();
  const llvm::MCRegisterInfo& reg_info = llvm_support->mc_register_info();

  gematria::X86Canonicalizer canonicalizer(&llvm_support->target_machine());
  gematria::BHiveImporter bhive_importer(&canonicalizer);

  llvm::exegesis::InitializeX86ExegesisTarget();

  auto llvm_state_or_error = llvm::exegesis::LLVMState::Create("", "native");
  if (!llvm_state_or_error) {
    std::cerr << "Failed to create LLVMState\n";
    return 1;
  }

  std::unique_ptr<gematria::ExegesisAnnotator> exegesis_annotator = nullptr;
  if (annotator_implementation == AnnotatorType::kExegesis) {
    auto exegesis_annotator_or_error =
        gematria::ExegesisAnnotator::create(*llvm_state_or_error);
    if (!exegesis_annotator_or_error) {
      std::cerr << "Failed to create exegesis annotator\n";
      return 1;
    }
    exegesis_annotator = std::move(*exegesis_annotator_or_error);
  }

  std::unique_ptr<llvm::MCInstPrinter> inst_printer =
      llvm_support->CreateMCInstPrinter(0);

  std::ifstream bhive_csv_file(bhive_filename);
  llvm::json::Array processed_snippets;
  const unsigned max_bb_count = absl::GetFlag(FLAGS_max_bb_count);
  const unsigned report_progress_every =
      absl::GetFlag(FLAGS_report_progress_every);
  unsigned int file_counter = 0;
  for (std::string line; std::getline(bhive_csv_file, line);) {
    if (file_counter >= max_bb_count) break;

    auto comma_index = line.find(',');
    if (comma_index == std::string::npos) {
      std::cerr << "Invalid CSV file: no comma in line '" << line << "'\n";
      return 2;
    }

    std::string_view hex = std::string_view(line).substr(0, comma_index);
    // For each line, find the accessed addresses & disassemble instructions.
    auto bytes = gematria::ParseHexString(hex);
    if (!bytes.has_value()) {
      std::cerr << "could not parse: " << hex << "\n";
      return 3;
    }

    llvm::Expected<std::vector<gematria::DisassembledInstruction>>
        instructions = gematria::DisassembleAllInstructions(
            llvm_support->mc_disassembler(), llvm_support->mc_instr_info(),
            llvm_support->mc_register_info(), llvm_support->mc_subtarget_info(),
            *inst_printer, 0, *bytes);

    // Check for errors.
<<<<<<< HEAD
    if (!instructions) {
      std::cerr << "Failed to disassemble block '" << hex << "\n";
=======
    if (!proto.ok()) {
      std::cerr << "Failed to disassemble block '" << hex
                << "': " << proto.status() << "\n";
>>>>>>> 99014b05
      continue;
    }

    // Get used registers
    std::map<unsigned, bool> used_registers;
    for (const gematria::DisassembledInstruction& instruction : *instructions) {
      for (unsigned operand_index = 0;
           operand_index < instruction.mc_inst.getNumOperands();
           ++operand_index) {
        if (instruction.mc_inst.getOperand(operand_index).isReg()) {
          unsigned register_number =
              instruction.mc_inst.getOperand(operand_index).getReg();
          if (register_number == 0) continue;
          unsigned super_register_number = 0;
          for (MCPhysReg testing :
               reg_info.superregs_inclusive(register_number)) {
            super_register_number = testing;
          }
          used_registers[super_register_number] = true;
        }
      }
    }

    auto proto = bhive_importer.BasicBlockProtoFromInstructions(*instructions);

    auto addrs = GetAccessedAddrs(*bytes, exegesis_annotator.get());

    if (!addrs.ok()) {
      std::cerr << "Failed to find addresses for block '" << hex
                << "': " << addrs.status() << "\n";
      std::cerr << "Block disassembly:\n";
      for (const auto& instr : proto.machine_instructions()) {
        std::cerr << "\t" << instr.assembly() << "\n";
      }
      continue;
    }

    if (!asm_output_dir.empty()) {
      // Create output file path.
      llvm::Twine output_file_path = llvm::Twine(asm_output_dir)
                                         .concat("/")
                                         .concat(llvm::Twine(file_counter))
                                         .concat(".test");

      // Open output file for writing.
      std::ofstream output_file(output_file_path.str());
      if (!output_file.is_open()) {
        std::cerr << "Failed to open output file: " << output_file_path.str()
                  << "\n";
        return 4;
      }

      // Write registers to the output file.
      for (const auto [register_number, used] : used_registers) {
        output_file << kRegDefPrefix << reg_info.getName(register_number) << " "
                    << initial_reg_val_str << "\n";
      }

      // Multiple mappings can point to the same definition.
      if (addrs->accessed_blocks.size() > 0) {
        output_file << kMemDefPrefix << kMemNamePrefix << " "
                    << addrs->block_size << " " << initial_mem_val_str << "\n";
      }
      for (const auto& addr : addrs->accessed_blocks) {
        output_file << kMemMapPrefix << kMemNamePrefix << " " << std::dec
                    << addr << "\n";
      }

      // Append disassembled instructions.
      for (const auto& instr : proto.machine_instructions()) {
        output_file << instr.assembly() << "\n";
      }
    }

    if (!json_output_dir.empty()) {
      llvm::json::Object current_snippet;

      llvm::json::Array register_definitions;
      for (const auto [register_number, used] : used_registers) {
        llvm::json::Object current_register_definition;
        current_register_definition["Register"] = register_number;
        current_register_definition["Value"] = kInitialRegVal;
        register_definitions.push_back(std::move(current_register_definition));
      }
      current_snippet["RegisterDefinitions"] =
          llvm::json::Value(std::move(register_definitions));

      if (addrs->accessed_blocks.size() > 0) {
        llvm::json::Array memory_definitions;
        llvm::json::Object current_memory_definition;
        current_memory_definition["Name"] = llvm::json::Value(kMemNamePrefix);
        current_memory_definition["Size"] = addrs->block_size;
        current_memory_definition["Value"] = llvm::json::Value(kInitialMemVal);
        memory_definitions.push_back(std::move(current_memory_definition));
        current_snippet["MemoryDefinitions"] =
            llvm::json::Value(std::move(memory_definitions));

        llvm::json::Array memory_mappings;
        for (const uintptr_t addr : addrs->accessed_blocks) {
          llvm::json::Object current_memory_mapping;
          current_memory_mapping["Value"] = llvm::json::Value(kMemNamePrefix);
          current_memory_mapping["Address"] = addr;
          memory_mappings.push_back(std::move(current_memory_mapping));
        }
        current_snippet["MemoryMappings"] =
            llvm::json::Value(std::move(memory_mappings));
      } else {
        current_snippet["MemoryDefinitions"] = llvm::json::Array();
        current_snippet["MemoryMappings"] = llvm::json::Array();
      }

      current_snippet["Hex"] = std::string(hex);

      processed_snippets.push_back(
          llvm::json::Value(std::move(current_snippet)));

      if ((file_counter + 1) % blocks_per_json_file == 0) {
        size_t json_file_number = file_counter / blocks_per_json_file;
        bool write_successfully = WriteJsonFile(
            std::move(processed_snippets), json_file_number, json_output_dir);
        if (!write_successfully) return 4;
        processed_snippets.clear();
      }
    }

    if (file_counter != 0 && file_counter % report_progress_every == 0)
      std::cerr << "Finished annotating block #" << file_counter << ".\n";

    file_counter++;
  }

  if (!json_output_dir.empty() && processed_snippets.size() != 0) {
    size_t json_file_number = file_counter / blocks_per_json_file;
    bool write_successfully = WriteJsonFile(std::move(processed_snippets),
                                            json_file_number, json_output_dir);
    if (!write_successfully) return 4;
  }

  return 0;
}<|MERGE_RESOLUTION|>--- conflicted
+++ resolved
@@ -226,14 +226,9 @@
             *inst_printer, 0, *bytes);
 
     // Check for errors.
-<<<<<<< HEAD
-    if (!instructions) {
-      std::cerr << "Failed to disassemble block '" << hex << "\n";
-=======
     if (!proto.ok()) {
       std::cerr << "Failed to disassemble block '" << hex
                 << "': " << proto.status() << "\n";
->>>>>>> 99014b05
       continue;
     }
 
