--- conflicted
+++ resolved
@@ -38,11 +38,6 @@
 constexpr std::string_view kMemMapPrefix = "# LLVM-EXEGESIS-MEM-MAP ";
 constexpr std::string_view kMemNamePrefix = "MEM";
 
-<<<<<<< HEAD
-namespace {
-unsigned int file_counter = 0;
-}
-
 enum class annotator_type { exegesis, fast };
 
 bool AbslParseFlag(absl::string_view text, annotator_type* type,
@@ -68,8 +63,6 @@
   }
 }
 
-=======
->>>>>>> 8d900129
 ABSL_FLAG(std::string, bhive_csv, "", "Filename of the input BHive CSV file");
 ABSL_FLAG(
     std::string, output_dir, "",
