--- conflicted
+++ resolved
@@ -32,13 +32,10 @@
 #include "gematria/llvm/llvm_architecture_support.h"
 #include "gematria/llvm/llvm_to_absl.h"
 #include "gematria/utils/string.h"
-<<<<<<< HEAD
 #include "llvm/tools/llvm-exegesis/lib/TargetSelect.h"
-=======
 #include "llvm/Support/JSON.h"
 #include "llvm/Support/Path.h"
 #include "llvm/Support/raw_ostream.h"
->>>>>>> 58008cad
 
 // Use the constants from the BHive paper for setting initial register and
 // memory values. These constants are set to a high enough value to avoid
@@ -82,9 +79,15 @@
 ABSL_FLAG(
     std::string, asm_output_dir, "",
     "Directory containing output files that can be executed by llvm-exegesis");
-<<<<<<< HEAD
 ABSL_FLAG(AnnotatorType, annotator_implementation, AnnotatorType::kFast,
           "The annotator implementation to use.");
+ABSL_FLAG(std::string, json_output_dir, "",
+          "Directory containing JSON output files");
+ABSL_FLAG(
+    unsigned, blocks_per_json_file, std::numeric_limits<unsigned>::max(),
+    "The number of annotated basic blocks to include in a single JSON file");
+ABSL_FLAG(unsigned, max_bb_count, std::numeric_limits<unsigned>::max(),
+          "The maximum number of basic blocks to process");
 
 absl::StatusOr<gematria::AccessedAddrs> GetAccessedAddrs(
     absl::Span<const uint8_t> basic_block,
@@ -101,14 +104,7 @@
               llvm::ArrayRef(basic_block.begin(), basic_block.end())));
   }
   return absl::InvalidArgumentError("unknown annotator type");
-=======
-ABSL_FLAG(std::string, json_output_dir, "",
-          "Directory containing JSON output files");
-ABSL_FLAG(
-    unsigned, blocks_per_json_file, std::numeric_limits<unsigned>::max(),
-    "The number of annotated basic blocks to include in a single JSON file");
-ABSL_FLAG(unsigned, max_bb_count, std::numeric_limits<unsigned>::max(),
-          "The maximum number of basic blocks to process");
+}
 
 bool WriteJsonFile(llvm::json::Array to_write, size_t json_file_number,
                    llvm::StringRef json_output_dir) {
@@ -128,7 +124,6 @@
   json_output_file
       << llvm::formatv("{0:2}", llvm::json::Value(std::move(to_write))).str();
   return true;
->>>>>>> 58008cad
 }
 
 int main(int argc, char* argv[]) {
