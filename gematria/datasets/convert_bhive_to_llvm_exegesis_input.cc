--- conflicted
+++ resolved
@@ -70,30 +70,6 @@
           "The maximum number of times to attempt to annotate a block before "
           "giving up.");
 
-<<<<<<< HEAD
-=======
-absl::StatusOr<gematria::BlockAnnotations> GetAccessedAddrs(
-    absl::Span<const uint8_t> basic_block,
-    gematria::ExegesisAnnotator* exegesis_annotator,
-    const unsigned max_annotation_attempts,
-    gematria::LlvmArchitectureSupport& llvm_support) {
-  const AnnotatorType annotator_implementation =
-      absl::GetFlag(FLAGS_annotator_implementation);
-  switch (annotator_implementation) {
-    case AnnotatorType::kFast:
-      return gematria::FindAccessedAddrs(basic_block, llvm_support);
-    case AnnotatorType::kExegesis:
-      return gematria::LlvmExpectedToStatusOr(
-          exegesis_annotator->findAccessedAddrs(
-              llvm::ArrayRef(basic_block.begin(), basic_block.end()),
-              max_annotation_attempts));
-    case AnnotatorType::kNone:
-      return gematria::BlockAnnotations();
-  }
-  return absl::InvalidArgumentError("unknown annotator type");
-}
-
->>>>>>> 3f92c5ed
 bool WriteJsonFile(llvm::json::Array to_write, size_t json_file_number,
                    llvm::StringRef json_output_dir) {
   llvm::SmallString<40> json_output_file_path(json_output_dir);
@@ -114,98 +90,8 @@
   return true;
 }
 
-<<<<<<< HEAD
-llvm::json::Value GetJSONForSnippet(
     const gematria::AnnotatedBlock& annotated_block, std::string_view hex) {
-=======
-struct AnnotatedBlock {
-  gematria::BlockAnnotations accessed_addrs;
-  gematria::BasicBlockProto basic_block_proto;
-};
-
-absl::StatusOr<AnnotatedBlock> AnnotateBasicBlock(
-    std::string_view basic_block_hex, gematria::BHiveImporter& bhive_importer,
-    gematria::ExegesisAnnotator* exegesis_annotator,
-    gematria::LlvmArchitectureSupport& llvm_support,
-    llvm::MCInstPrinter& inst_printer, const unsigned max_annotation_attempts) {
-  auto bytes = gematria::ParseHexString(basic_block_hex);
-  if (!bytes.has_value())
-    return absl::InvalidArgumentError(
-        Twine("Could not parse ").concat(basic_block_hex).str());
-
-  llvm::Expected<std::vector<gematria::DisassembledInstruction>> instructions =
-      gematria::DisassembleAllInstructions(
-          llvm_support.mc_disassembler(), llvm_support.mc_instr_info(),
-          llvm_support.mc_register_info(), llvm_support.mc_subtarget_info(),
-          inst_printer, 0, *bytes);
-
-  if (!instructions) {
-    return absl::InvalidArgumentError(
-        Twine("Failed to disassemble block ").concat(basic_block_hex).str());
-  }
-
-  auto proto = bhive_importer.BasicBlockProtoFromInstructions(*instructions);
-
-  auto addrs = GetAccessedAddrs(*bytes, exegesis_annotator,
-                                max_annotation_attempts, llvm_support);
-
-  if (!addrs.ok()) return addrs.status();
-
-  AnnotatedBlock annotated_block;
-  annotated_block.accessed_addrs = std::move(*addrs);
-  annotated_block.basic_block_proto = std::move(proto);
-
-  return std::move(annotated_block);
-}
-
-llvm::json::Value GetJSONForSnippet(const AnnotatedBlock& annotated_block,
-                                    std::string_view hex) {
->>>>>>> 3f92c5ed
   llvm::json::Object current_snippet;
-
-  llvm::json::Array register_definitions;
-  for (const gematria::RegisterAndValue register_and_value :
-       annotated_block.AccessedAddrs.initial_regs) {
-    llvm::json::Object current_register_definition;
-    current_register_definition["Register"] = register_and_value.register_index;
-    current_register_definition["Value"] = register_and_value.register_value;
-    register_definitions.push_back(std::move(current_register_definition));
-  }
-  current_snippet["RegisterDefinitions"] =
-      llvm::json::Value(std::move(register_definitions));
-
-  // Output the loop register.
-<<<<<<< HEAD
-  if (annotated_block.AccessedAddrs.loop_register)
-    current_snippet["LoopRegister"] =
-        *annotated_block.AccessedAddrs.loop_register;
-=======
-  if (annotated_block.accessed_addrs.loop_register)
-    current_snippet["LoopRegister"] =
-        *annotated_block.accessed_addrs.loop_register;
->>>>>>> 3f92c5ed
-  else
-    current_snippet["LoopRegister"] = llvm::MCRegister::NoRegister;
-
-  if (annotated_block.AccessedAddrs.accessed_blocks.size() > 0) {
-    llvm::json::Array memory_definitions;
-    llvm::json::Object current_memory_definition;
-    current_memory_definition["Name"] = llvm::json::Value(kMemNamePrefix);
-    current_memory_definition["Size"] =
-        annotated_block.AccessedAddrs.block_size;
-    current_memory_definition["Value"] =
-        annotated_block.AccessedAddrs.block_contents;
-    memory_definitions.push_back(std::move(current_memory_definition));
-    current_snippet["MemoryDefinitions"] =
-        llvm::json::Value(std::move(memory_definitions));
-
-    llvm::json::Array memory_mappings;
-    for (const uintptr_t addr : annotated_block.AccessedAddrs.accessed_blocks) {
-      llvm::json::Object current_memory_mapping;
-      current_memory_mapping["Value"] = llvm::json::Value(kMemNamePrefix);
-      current_memory_mapping["Address"] = addr;
-      memory_mappings.push_back(std::move(current_memory_mapping));
-    }
     current_snippet["MemoryMappings"] =
         llvm::json::Value(std::move(memory_mappings));
   } else {
@@ -263,17 +149,10 @@
   }
 
   // Write the loop register annotation, assuming we were able to find one.
-<<<<<<< HEAD
   if (annotated_block.AccessedAddrs.loop_register) {
     output_file << kLoopRegisterPrefix
                 << reg_info.getName(
                        *annotated_block.AccessedAddrs.loop_register)
-=======
-  if (annotated_block.accessed_addrs.loop_register) {
-    output_file << kLoopRegisterPrefix
-                << reg_info.getName(
-                       *annotated_block.accessed_addrs.loop_register)
->>>>>>> 3f92c5ed
                 << "\n";
   }
 
@@ -352,11 +231,7 @@
     // If we can't find a loop register, skip writing out this basic block
     // so that downstream tooling doesn't execute the incorrect number of
     // iterations.
-<<<<<<< HEAD
     if (!annotated_block->AccessedAddrs.loop_register &&
-=======
-    if (!annotated_block->accessed_addrs.loop_register &&
->>>>>>> 3f92c5ed
         skip_no_loop_register) {
       std::cerr
           << "Skipping block due to not being able to find a loop register\n";
