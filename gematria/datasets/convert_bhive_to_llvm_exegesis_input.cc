// Copyright 2023 Google Inc.
//
// Licensed under the Apache License, Version 2.0 (the "License");
// you may not use this file except in compliance with the License.
// You may obtain a copy of the License at
//
//    http://www.apache.org/licenses/LICENSE-2.0
//
// Unless required by applicable law or agreed to in writing, software
// distributed under the License is distributed on an "AS IS" BASIS,
// WITHOUT WARRANTIES OR CONDITIONS OF ANY KIND, either express or implied.
// See the License for the specific language governing permissions and
// limitations under the License.

#include <fstream>
#include <iostream>
#include <limits>
#include <memory>
#include <sstream>
#include <string>
#include <string_view>
#include <vector>

#include "X86RegisterInfo.h"
#include "X86Subtarget.h"
#include "absl/flags/flag.h"
#include "absl/flags/parse.h"
#include "gematria/datasets/basic_block_utils.h"
#include "gematria/datasets/bhive_importer.h"
#include "gematria/datasets/find_accessed_addrs.h"
#include "gematria/datasets/find_accessed_addrs_exegesis.h"
#include "gematria/llvm/canonicalizer.h"
#include "gematria/llvm/disassembler.h"
#include "gematria/llvm/llvm_architecture_support.h"
#include "gematria/llvm/llvm_to_absl.h"
#include "gematria/utils/string.h"
#include "llvm/Support/JSON.h"
#include "llvm/Support/Path.h"
#include "llvm/Support/raw_ostream.h"
#include "llvm/tools/llvm-exegesis/lib/TargetSelect.h"

constexpr std::string_view kRegDefPrefix = "# LLVM-EXEGESIS-DEFREG ";
constexpr std::string_view kMemDefPrefix = "# LLVM-EXEGESIS-MEM-DEF ";
constexpr std::string_view kMemMapPrefix = "# LLVM-EXEGESIS-MEM-MAP ";
constexpr std::string_view kLoopRegisterPrefix =
    "# LLVM-EXEGESIS-LOOP-REGISTER ";
constexpr std::string_view kMemNamePrefix = "MEM";

enum class AnnotatorType { kExegesis, kFast, kNone };

constexpr std::pair<AnnotatorType, std::string_view> kAnnotatorTypeNames[] = {
    {AnnotatorType::kExegesis, "exegesis"},
    {AnnotatorType::kFast, "fast"},
    {AnnotatorType::kNone, "none"}};

bool AbslParseFlag(absl::string_view text, AnnotatorType* type,
                   std::string* error) {
  for (const auto& [annotator_type, type_string] : kAnnotatorTypeNames) {
    if (text == type_string) {
      *type = annotator_type;
      return true;
    }
  }

  *error = "unknown annotator type";
  return false;
}

std::string AbslUnparseFlag(AnnotatorType type) {
  for (const auto& [annotator_type, type_string] : kAnnotatorTypeNames) {
    if (annotator_type == type) return std::string(type_string);
  }

  __builtin_unreachable();
}

ABSL_FLAG(std::string, bhive_csv, "", "Filename of the input BHive CSV file");
ABSL_FLAG(
    std::string, asm_output_dir, "",
    "Directory containing output files that can be executed by llvm-exegesis");
ABSL_FLAG(AnnotatorType, annotator_implementation, AnnotatorType::kFast,
          "The annotator implementation to use.");
ABSL_FLAG(std::string, json_output_dir, "",
          "Directory containing JSON output files");
ABSL_FLAG(
    unsigned, blocks_per_json_file, std::numeric_limits<unsigned>::max(),
    "The number of annotated basic blocks to include in a single JSON file");
ABSL_FLAG(unsigned, max_bb_count, std::numeric_limits<unsigned>::max(),
          "The maximum number of basic blocks to process");
ABSL_FLAG(unsigned, report_progress_every, std::numeric_limits<unsigned>::max(),
          "The number of blocks after which to report progress.");
ABSL_FLAG(bool, skip_no_loop_register, true,
          "Whether or not to skip basic blocks where a loop counter register "
          "cannot be found.");
ABSL_FLAG(unsigned, max_annotation_attempts, 50,
          "The maximum number of times to attempt to annotate a block before "
          "giving up.");

absl::StatusOr<gematria::AccessedAddrs> GetAccessedAddrs(
    absl::Span<const uint8_t> basic_block,
    gematria::ExegesisAnnotator* exegesis_annotator,
    const unsigned max_annotation_attempts,
    gematria::LlvmArchitectureSupport& llvm_support) {
  const AnnotatorType annotator_implementation =
      absl::GetFlag(FLAGS_annotator_implementation);
  switch (annotator_implementation) {
    case AnnotatorType::kFast:
      return gematria::FindAccessedAddrs(basic_block, llvm_support);
    case AnnotatorType::kExegesis:
      return gematria::LlvmExpectedToStatusOr(
          exegesis_annotator->findAccessedAddrs(
              llvm::ArrayRef(basic_block.begin(), basic_block.end()),
              max_annotation_attempts));
    case AnnotatorType::kNone:
      return gematria::AccessedAddrs();
  }
  return absl::InvalidArgumentError("unknown annotator type");
}

bool WriteJsonFile(llvm::json::Array to_write, size_t json_file_number,
                   llvm::StringRef json_output_dir) {
  llvm::SmallString<40> json_output_file_path(json_output_dir);
  llvm::sys::path::append(json_output_file_path,
                          llvm::Twine(json_file_number).concat(".json"));
  std::error_code file_ec;
  llvm::raw_fd_ostream json_output_file(json_output_file_path, file_ec);

  if (file_ec) {
    std::cerr << "Failed to open output file: "
              << static_cast<std::string_view>(json_output_file_path.str())
              << "\n";
    return false;
  }

  json_output_file
      << llvm::formatv("{0:2}", llvm::json::Value(std::move(to_write))).str();
  return true;
}

struct AnnotatedBlock {
  gematria::AccessedAddrs accessed_addrs;
  gematria::BasicBlockProto basic_block_proto;
  std::optional<unsigned> loop_register;
};

absl::StatusOr<AnnotatedBlock> AnnotateBasicBlock(
    std::string_view basic_block_hex, gematria::BHiveImporter& bhive_importer,
    gematria::ExegesisAnnotator* exegesis_annotator,
    gematria::LlvmArchitectureSupport& llvm_support,
    llvm::MCInstPrinter& inst_printer, const unsigned max_annotation_attempts) {
  auto bytes = gematria::ParseHexString(basic_block_hex);
  if (!bytes.has_value())
    return absl::InvalidArgumentError(
        Twine("Could not parse ").concat(basic_block_hex).str());

  llvm::Expected<std::vector<gematria::DisassembledInstruction>> instructions =
      gematria::DisassembleAllInstructions(
          llvm_support.mc_disassembler(), llvm_support.mc_instr_info(),
          llvm_support.mc_register_info(), llvm_support.mc_subtarget_info(),
          inst_printer, 0, *bytes);

  if (!instructions) {
    return absl::InvalidArgumentError(
        Twine("Failed to disassemble block ").concat(basic_block_hex).str());
  }

  auto proto = bhive_importer.BasicBlockProtoFromInstructions(*instructions);

  auto addrs = GetAccessedAddrs(*bytes, exegesis_annotator,
                                max_annotation_attempts, llvm_support);

  if (!addrs.ok()) return addrs.status();

  AnnotatedBlock annotated_block;
  annotated_block.accessed_addrs = std::move(*addrs);
  annotated_block.basic_block_proto = std::move(proto);
  annotated_block.loop_register = gematria::getUnusedGPRegister(
      *instructions, llvm_support.mc_register_info(),
      llvm_support.mc_instr_info());

  return std::move(annotated_block);
}

llvm::json::Value GetJSONForSnippet(const AnnotatedBlock& annotated_block,
                                    std::string_view hex) {
  llvm::json::Object current_snippet;

  llvm::json::Array register_definitions;
  for (const auto register_id : annotated_block.used_registers) {
    llvm::json::Object current_register_definition;
    current_register_definition["Register"] = register_id;
    current_register_definition["Value"] = kInitialRegVal;
    register_definitions.push_back(std::move(current_register_definition));
  }
  current_snippet["RegisterDefinitions"] =
      llvm::json::Value(std::move(register_definitions));

  // Output the loop register.
  if (annotated_block.loop_register)
    current_snippet["LoopRegister"] = *annotated_block.loop_register;
  else
    current_snippet["LoopRegister"] =
        llvm::json::Value(llvm::MCRegister::NoRegister);

  if (annotated_block.accessed_addrs.accessed_blocks.size() > 0) {
    llvm::json::Array memory_definitions;
    llvm::json::Object current_memory_definition;
    current_memory_definition["Name"] = llvm::json::Value(kMemNamePrefix);
    current_memory_definition["Size"] =
        annotated_block.accessed_addrs.block_size;
    current_memory_definition["Value"] = llvm::json::Value(kInitialMemVal);
    memory_definitions.push_back(std::move(current_memory_definition));
    current_snippet["MemoryDefinitions"] =
        llvm::json::Value(std::move(memory_definitions));

    llvm::json::Array memory_mappings;
    for (const uintptr_t addr :
         annotated_block.accessed_addrs.accessed_blocks) {
      llvm::json::Object current_memory_mapping;
      current_memory_mapping["Value"] = llvm::json::Value(kMemNamePrefix);
      current_memory_mapping["Address"] = addr;
      memory_mappings.push_back(std::move(current_memory_mapping));
    }
    current_snippet["MemoryMappings"] =
        llvm::json::Value(std::move(memory_mappings));
  } else {
    current_snippet["MemoryDefinitions"] = llvm::json::Array();
    current_snippet["MemoryMappings"] = llvm::json::Array();
  }

  current_snippet["Hex"] = std::string(hex);

  return llvm::json::Value(std::move(current_snippet));
}

absl::Status WriteAsmOutput(const AnnotatedBlock& annotated_block,
                            llvm::StringRef asm_output_dir,
                            unsigned int file_counter,
                            const llvm::MCRegisterInfo& reg_info) {
  // Create output file path.
  llvm::Twine output_file_path = llvm::Twine(asm_output_dir)
                                     .concat("/")
                                     .concat(llvm::Twine(file_counter))
                                     .concat(".test");

  // Open output file for writing.
  std::ofstream output_file(output_file_path.str());
  if (!output_file.is_open()) {
    return absl::InvalidArgumentError(Twine("Failed to open output file: ")
                                          .concat(output_file_path)
                                          .concat("\n")
                                          .str());
  }

  for (const gematria::RegisterAndValue& register_and_value :
       annotated_block.accessed_addrs.initial_regs) {
    std::string register_value_string =
        gematria::ConvertHexToString(register_and_value.register_value);
    output_file << kRegDefPrefix
                << reg_info.getName(register_and_value.register_index) << " "
                << register_value_string << "\n";
  }

  // Multiple mappings can point to the same definition.
  if (annotated_block.accessed_addrs.accessed_blocks.size() > 0) {
    // Make sure to left-pad the memory value string so llvm-exegesis is able to
    // assume the right bit-width.
    std::string memory_value_string =
        absl::StrFormat("%016x", annotated_block.accessed_addrs.block_contents);
    output_file << kMemDefPrefix << kMemNamePrefix << " "
                << annotated_block.accessed_addrs.block_size << " "
                << memory_value_string << "\n";
  }
  for (const auto& addr : annotated_block.accessed_addrs.accessed_blocks) {
    output_file << kMemMapPrefix << kMemNamePrefix << " " << std::dec << addr
                << "\n";
  }

  // Write the loop register annotation, assuming we were able to find one.
  if (annotated_block.loop_register) {
    output_file << kLoopRegisterPrefix
                << reg_info.getName(*annotated_block.loop_register) << "\n";
  }

  // Append disassembled instructions.
  for (const auto& instr :
       annotated_block.basic_block_proto.machine_instructions()) {
    output_file << instr.assembly() << "\n";
  }

  return absl::OkStatus();
}

int main(int argc, char* argv[]) {
  absl::ParseCommandLine(argc, argv);

  const std::string bhive_filename = absl::GetFlag(FLAGS_bhive_csv);
  if (bhive_filename.empty()) {
    std::cerr << "Error: --bhive_csv is required\n";
    return 1;
  }

  const std::string json_output_dir = absl::GetFlag(FLAGS_json_output_dir);
  const std::string asm_output_dir = absl::GetFlag(FLAGS_asm_output_dir);

  const unsigned blocks_per_json_file =
      absl::GetFlag(FLAGS_blocks_per_json_file);
  if (blocks_per_json_file <= 0) {
    std::cerr << "Error: --blocks_per_json_file must be greater than 1.\n";
    return 1;
  }

  const AnnotatorType annotator_implementation =
      absl::GetFlag(FLAGS_annotator_implementation);

  const std::unique_ptr<gematria::LlvmArchitectureSupport> llvm_support =
      gematria::LlvmArchitectureSupport::X86_64();
  const llvm::MCRegisterInfo& reg_info = llvm_support->mc_register_info();

  gematria::X86Canonicalizer canonicalizer(&llvm_support->target_machine());
  gematria::BHiveImporter bhive_importer(&canonicalizer);

  llvm::exegesis::InitializeX86ExegesisTarget();

  auto llvm_state_or_error = llvm::exegesis::LLVMState::Create("", "native");
  if (!llvm_state_or_error) {
    std::cerr << "Failed to create LLVMState\n";
    return 1;
  }

  std::unique_ptr<gematria::ExegesisAnnotator> exegesis_annotator = nullptr;
  if (annotator_implementation == AnnotatorType::kExegesis) {
    auto exegesis_annotator_or_error =
        gematria::ExegesisAnnotator::create(*llvm_state_or_error);
    if (!exegesis_annotator_or_error) {
      std::cerr << "Failed to create exegesis annotator\n";
      return 1;
    }
    exegesis_annotator = std::move(*exegesis_annotator_or_error);
  }

  std::unique_ptr<llvm::MCInstPrinter> inst_printer =
      llvm_support->CreateMCInstPrinter(0);

  std::ifstream bhive_csv_file(bhive_filename);
  llvm::json::Array processed_snippets;
  const unsigned max_bb_count = absl::GetFlag(FLAGS_max_bb_count);
  const unsigned report_progress_every =
      absl::GetFlag(FLAGS_report_progress_every);
  const bool skip_no_loop_register = absl::GetFlag(FLAGS_skip_no_loop_register);
  const unsigned max_annotation_attempts =
      absl::GetFlag(FLAGS_max_annotation_attempts);
  unsigned int file_counter = 0;
  unsigned int loop_register_failures = 0;
  for (std::string line; std::getline(bhive_csv_file, line);) {
    if (file_counter >= max_bb_count) break;

    auto comma_index = line.find(',');
    if (comma_index == std::string::npos) {
      std::cerr << "Invalid CSV file: no comma in line '" << line << "'\n";
      return 2;
    }

    std::string_view hex = std::string_view(line).substr(0, comma_index);

    auto annotated_block = AnnotateBasicBlock(
        hex, bhive_importer, exegesis_annotator.get(), *llvm_support,
        *inst_printer, max_annotation_attempts);

    if (!annotated_block.ok()) {
      std::cerr << "Failed to annotate block: " << annotated_block.status()
                << "\n";
      return 2;
    }

    // If we can't find a loop register, skip writing out this basic block
    // so that downstream tooling doesn't execute the incorrect number of
    // iterations.
    if (!annotated_block->loop_register && skip_no_loop_register) {
      std::cerr
          << "Skipping block due to not being able to find a loop register\n";
      ++loop_register_failures;
      continue;
    }

    if (!asm_output_dir.empty()) {
      absl::Status asm_output_error = WriteAsmOutput(
          *annotated_block, asm_output_dir, file_counter, reg_info);
      if (!asm_output_error.ok()) {
        std::cerr << "Failed to write block to file: " << asm_output_error
                  << "\n";
        return 2;
      }
    }

    if (!json_output_dir.empty()) {
<<<<<<< HEAD
      processed_snippets.push_back(GetJSONForSnippet(*annotated_block, hex));
=======
      llvm::json::Object current_snippet;

      llvm::json::Array register_definitions;
      for (const gematria::RegisterAndValue register_and_value :
           annotated_block->accessed_addrs.initial_regs) {
        llvm::json::Object current_register_definition;
        current_register_definition["Register"] =
            register_and_value.register_index;
        current_register_definition["Value"] =
            register_and_value.register_value;
        register_definitions.push_back(std::move(current_register_definition));
      }
      current_snippet["RegisterDefinitions"] =
          llvm::json::Value(std::move(register_definitions));

      // Output the loop register.
      if (annotated_block->loop_register)
        current_snippet["LoopRegister"] = *annotated_block->loop_register;
      else
        current_snippet["LoopRegister"] = llvm::json::Value(nullptr);

      if (annotated_block->accessed_addrs.accessed_blocks.size() > 0) {
        llvm::json::Array memory_definitions;
        llvm::json::Object current_memory_definition;
        current_memory_definition["Name"] = llvm::json::Value(kMemNamePrefix);
        current_memory_definition["Size"] =
            annotated_block->accessed_addrs.block_size;
        current_memory_definition["Value"] =
            annotated_block->accessed_addrs.block_contents;
        memory_definitions.push_back(std::move(current_memory_definition));
        current_snippet["MemoryDefinitions"] =
            llvm::json::Value(std::move(memory_definitions));

        llvm::json::Array memory_mappings;
        for (const uintptr_t addr :
             annotated_block->accessed_addrs.accessed_blocks) {
          llvm::json::Object current_memory_mapping;
          current_memory_mapping["Value"] = llvm::json::Value(kMemNamePrefix);
          current_memory_mapping["Address"] = addr;
          memory_mappings.push_back(std::move(current_memory_mapping));
        }
        current_snippet["MemoryMappings"] =
            llvm::json::Value(std::move(memory_mappings));
      } else {
        current_snippet["MemoryDefinitions"] = llvm::json::Array();
        current_snippet["MemoryMappings"] = llvm::json::Array();
      }

      current_snippet["Hex"] = std::string(hex);

      processed_snippets.push_back(
          llvm::json::Value(std::move(current_snippet)));
>>>>>>> e2a5b3ce

      if ((file_counter + 1) % blocks_per_json_file == 0) {
        size_t json_file_number = file_counter / blocks_per_json_file;
        bool write_successfully = WriteJsonFile(
            std::move(processed_snippets), json_file_number, json_output_dir);
        if (!write_successfully) return 4;
        processed_snippets.clear();
      }
    }

    if (file_counter != 0 && file_counter % report_progress_every == 0)
      std::cerr << "Finished annotating block #" << file_counter << ".\n";

    file_counter++;
  }

  if (!json_output_dir.empty() && processed_snippets.size() != 0) {
    size_t json_file_number = file_counter / blocks_per_json_file;
    bool write_successfully = WriteJsonFile(std::move(processed_snippets),
                                            json_file_number, json_output_dir);
    if (!write_successfully) return 4;
  }

  std::cerr << "Failed to find a loop register for " << loop_register_failures
            << " blocks\n";

  return 0;
}<|MERGE_RESOLUTION|>--- conflicted
+++ resolved
@@ -186,10 +186,11 @@
   llvm::json::Object current_snippet;
 
   llvm::json::Array register_definitions;
-  for (const auto register_id : annotated_block.used_registers) {
+  for (const gematria::RegisterAndValue register_and_value :
+       annotated_block.accessed_addrs.initial_regs) {
     llvm::json::Object current_register_definition;
-    current_register_definition["Register"] = register_id;
-    current_register_definition["Value"] = kInitialRegVal;
+    current_register_definition["Register"] = register_and_value.register_index;
+    current_register_definition["Value"] = register_and_value.register_value;
     register_definitions.push_back(std::move(current_register_definition));
   }
   current_snippet["RegisterDefinitions"] =
@@ -199,8 +200,7 @@
   if (annotated_block.loop_register)
     current_snippet["LoopRegister"] = *annotated_block.loop_register;
   else
-    current_snippet["LoopRegister"] =
-        llvm::json::Value(llvm::MCRegister::NoRegister);
+    current_snippet["LoopRegister"] = llvm::MCRegister::NoRegister;
 
   if (annotated_block.accessed_addrs.accessed_blocks.size() > 0) {
     llvm::json::Array memory_definitions;
@@ -208,7 +208,8 @@
     current_memory_definition["Name"] = llvm::json::Value(kMemNamePrefix);
     current_memory_definition["Size"] =
         annotated_block.accessed_addrs.block_size;
-    current_memory_definition["Value"] = llvm::json::Value(kInitialMemVal);
+    current_memory_definition["Value"] =
+        annotated_block.accessed_addrs.block_contents;
     memory_definitions.push_back(std::move(current_memory_definition));
     current_snippet["MemoryDefinitions"] =
         llvm::json::Value(std::move(memory_definitions));
@@ -394,62 +395,7 @@
     }
 
     if (!json_output_dir.empty()) {
-<<<<<<< HEAD
       processed_snippets.push_back(GetJSONForSnippet(*annotated_block, hex));
-=======
-      llvm::json::Object current_snippet;
-
-      llvm::json::Array register_definitions;
-      for (const gematria::RegisterAndValue register_and_value :
-           annotated_block->accessed_addrs.initial_regs) {
-        llvm::json::Object current_register_definition;
-        current_register_definition["Register"] =
-            register_and_value.register_index;
-        current_register_definition["Value"] =
-            register_and_value.register_value;
-        register_definitions.push_back(std::move(current_register_definition));
-      }
-      current_snippet["RegisterDefinitions"] =
-          llvm::json::Value(std::move(register_definitions));
-
-      // Output the loop register.
-      if (annotated_block->loop_register)
-        current_snippet["LoopRegister"] = *annotated_block->loop_register;
-      else
-        current_snippet["LoopRegister"] = llvm::json::Value(nullptr);
-
-      if (annotated_block->accessed_addrs.accessed_blocks.size() > 0) {
-        llvm::json::Array memory_definitions;
-        llvm::json::Object current_memory_definition;
-        current_memory_definition["Name"] = llvm::json::Value(kMemNamePrefix);
-        current_memory_definition["Size"] =
-            annotated_block->accessed_addrs.block_size;
-        current_memory_definition["Value"] =
-            annotated_block->accessed_addrs.block_contents;
-        memory_definitions.push_back(std::move(current_memory_definition));
-        current_snippet["MemoryDefinitions"] =
-            llvm::json::Value(std::move(memory_definitions));
-
-        llvm::json::Array memory_mappings;
-        for (const uintptr_t addr :
-             annotated_block->accessed_addrs.accessed_blocks) {
-          llvm::json::Object current_memory_mapping;
-          current_memory_mapping["Value"] = llvm::json::Value(kMemNamePrefix);
-          current_memory_mapping["Address"] = addr;
-          memory_mappings.push_back(std::move(current_memory_mapping));
-        }
-        current_snippet["MemoryMappings"] =
-            llvm::json::Value(std::move(memory_mappings));
-      } else {
-        current_snippet["MemoryDefinitions"] = llvm::json::Array();
-        current_snippet["MemoryMappings"] = llvm::json::Array();
-      }
-
-      current_snippet["Hex"] = std::string(hex);
-
-      processed_snippets.push_back(
-          llvm::json::Value(std::move(current_snippet)));
->>>>>>> e2a5b3ce
 
       if ((file_counter + 1) % blocks_per_json_file == 0) {
         size_t json_file_number = file_counter / blocks_per_json_file;
