// Copyright 2023 Google Inc.
//
// Licensed under the Apache License, Version 2.0 (the "License");
// you may not use this file except in compliance with the License.
// You may obtain a copy of the License at
//
//    http://www.apache.org/licenses/LICENSE-2.0
//
// Unless required by applicable law or agreed to in writing, software
// distributed under the License is distributed on an "AS IS" BASIS,
// WITHOUT WARRANTIES OR CONDITIONS OF ANY KIND, either express or implied.
// See the License for the specific language governing permissions and
// limitations under the License.

#include <fstream>
#include <iostream>
#include <limits>
#include <memory>
#include <sstream>
#include <string>
#include <string_view>
#include <vector>

#include "X86RegisterInfo.h"
#include "X86Subtarget.h"
#include "absl/flags/flag.h"
#include "absl/flags/parse.h"
#include "gematria/datasets/basic_block_utils.h"
#include "gematria/datasets/bhive_importer.h"
#include "gematria/datasets/find_accessed_addrs.h"
#include "gematria/datasets/find_accessed_addrs_exegesis.h"
#include "gematria/llvm/canonicalizer.h"
#include "gematria/llvm/disassembler.h"
#include "gematria/llvm/llvm_architecture_support.h"
#include "gematria/llvm/llvm_to_absl.h"
#include "gematria/utils/string.h"
#include "llvm/Support/JSON.h"
#include "llvm/Support/Path.h"
#include "llvm/Support/raw_ostream.h"
#include "llvm/tools/llvm-exegesis/lib/TargetSelect.h"

// Use the constants from the BHive paper for setting initial register and
// memory values. These constants are set to a high enough value to avoid
// underflow and accesses within the first page, but low enough to avoid
// exceeding the virtual address space ceiling in most cases.
constexpr uint64_t kInitialRegVal = 0x12345600;
constexpr uint64_t kInitialMemVal = 0x12345600;
constexpr unsigned kInitialMemValBitWidth = 64;
constexpr std::string_view kRegDefPrefix = "# LLVM-EXEGESIS-DEFREG ";
constexpr std::string_view kMemDefPrefix = "# LLVM-EXEGESIS-MEM-DEF ";
constexpr std::string_view kMemMapPrefix = "# LLVM-EXEGESIS-MEM-MAP ";
constexpr std::string_view kLoopRegisterPrefix =
    "# LLVM-EXEGESIS-LOOP-REGISTER ";
constexpr std::string_view kMemNamePrefix = "MEM";

enum class AnnotatorType { kExegesis, kFast, kNone };

constexpr std::pair<AnnotatorType, std::string_view> kAnnotatorTypeNames[] = {
    {AnnotatorType::kExegesis, "exegesis"},
    {AnnotatorType::kFast, "fast"},
    {AnnotatorType::kNone, "none"}};

bool AbslParseFlag(absl::string_view text, AnnotatorType* type,
                   std::string* error) {
  for (const auto& [annotator_type, type_string] : kAnnotatorTypeNames) {
    if (text == type_string) {
      *type = annotator_type;
      return true;
    }
  }

  *error = "unknown annotator type";
  return false;
}

std::string AbslUnparseFlag(AnnotatorType type) {
  for (const auto& [annotator_type, type_string] : kAnnotatorTypeNames) {
    if (annotator_type == type) return std::string(type_string);
  }

  __builtin_unreachable();
}

ABSL_FLAG(std::string, bhive_csv, "", "Filename of the input BHive CSV file");
ABSL_FLAG(
    std::string, asm_output_dir, "",
    "Directory containing output files that can be executed by llvm-exegesis");
ABSL_FLAG(AnnotatorType, annotator_implementation, AnnotatorType::kFast,
          "The annotator implementation to use.");
ABSL_FLAG(std::string, json_output_dir, "",
          "Directory containing JSON output files");
ABSL_FLAG(
    unsigned, blocks_per_json_file, std::numeric_limits<unsigned>::max(),
    "The number of annotated basic blocks to include in a single JSON file");
ABSL_FLAG(unsigned, max_bb_count, std::numeric_limits<unsigned>::max(),
          "The maximum number of basic blocks to process");
ABSL_FLAG(unsigned, report_progress_every, std::numeric_limits<unsigned>::max(),
          "The number of blocks after which to report progress.");
ABSL_FLAG(bool, skip_no_loop_register, true,
          "Whether or not to skip basic blocks where a loop counter register "
          "cannot be found.");
<<<<<<< HEAD
=======
ABSL_FLAG(unsigned, max_annotation_attempts, 50,
          "The maximum number of times to attempt to annotate a block before "
          "giving up.");
>>>>>>> 4ed710f6

absl::StatusOr<gematria::AccessedAddrs> GetAccessedAddrs(
    absl::Span<const uint8_t> basic_block,
    gematria::ExegesisAnnotator* exegesis_annotator,
    const unsigned max_annotation_attempts,
    gematria::LlvmArchitectureSupport& llvm_support) {
  const AnnotatorType annotator_implementation =
      absl::GetFlag(FLAGS_annotator_implementation);
  switch (annotator_implementation) {
    case AnnotatorType::kFast:
      return gematria::FindAccessedAddrs(basic_block, llvm_support);
    case AnnotatorType::kExegesis:
      return gematria::LlvmExpectedToStatusOr(
          exegesis_annotator->findAccessedAddrs(
              llvm::ArrayRef(basic_block.begin(), basic_block.end()),
              max_annotation_attempts));
    case AnnotatorType::kNone:
      return gematria::AccessedAddrs();
  }
  return absl::InvalidArgumentError("unknown annotator type");
}

bool WriteJsonFile(llvm::json::Array to_write, size_t json_file_number,
                   llvm::StringRef json_output_dir) {
  llvm::SmallString<40> json_output_file_path(json_output_dir);
  llvm::sys::path::append(json_output_file_path,
                          llvm::Twine(json_file_number).concat(".json"));
  std::error_code file_ec;
  llvm::raw_fd_ostream json_output_file(json_output_file_path, file_ec);

  if (file_ec) {
    std::cerr << "Failed to open output file: "
              << static_cast<std::string_view>(json_output_file_path.str())
              << "\n";
    return false;
  }

  json_output_file
      << llvm::formatv("{0:2}", llvm::json::Value(std::move(to_write))).str();
  return true;
}

struct AnnotatedBlock {
  gematria::AccessedAddrs accessed_addrs;
  gematria::BasicBlockProto basic_block_proto;
  std::vector<unsigned> used_registers;
  std::optional<unsigned> loop_register;
};

absl::StatusOr<AnnotatedBlock> AnnotateBasicBlock(
    std::string_view basic_block_hex, gematria::BHiveImporter& bhive_importer,
    gematria::ExegesisAnnotator* exegesis_annotator,
    gematria::LlvmArchitectureSupport& llvm_support,
    llvm::MCInstPrinter& inst_printer) {
  auto bytes = gematria::ParseHexString(basic_block_hex);
  if (!bytes.has_value())
    return absl::InvalidArgumentError(
        Twine("Could not parse ").concat(basic_block_hex).str());

  llvm::Expected<std::vector<gematria::DisassembledInstruction>> instructions =
      gematria::DisassembleAllInstructions(
          llvm_support.mc_disassembler(), llvm_support.mc_instr_info(),
          llvm_support.mc_register_info(), llvm_support.mc_subtarget_info(),
          inst_printer, 0, *bytes);

  if (!instructions) {
    return absl::InvalidArgumentError(
        Twine("Failed to disassemble block ").concat(basic_block_hex).str());
  }

  auto proto = bhive_importer.BasicBlockProtoFromInstructions(*instructions);

  auto addrs = GetAccessedAddrs(*bytes, exegesis_annotator);

  if (!addrs.ok()) return addrs.status();

  AnnotatedBlock annotated_block;
  annotated_block.accessed_addrs = std::move(*addrs);
  annotated_block.basic_block_proto = std::move(proto);
  annotated_block.used_registers =
      gematria::getUsedRegisters(*instructions, llvm_support.mc_register_info(),
                                 llvm_support.mc_instr_info());
  annotated_block.loop_register =
      gematria::getLoopRegister(*instructions, llvm_support.mc_register_info(),
                                llvm_support.mc_instr_info());

  return std::move(annotated_block);
}

int main(int argc, char* argv[]) {
  absl::ParseCommandLine(argc, argv);

  const std::string bhive_filename = absl::GetFlag(FLAGS_bhive_csv);
  if (bhive_filename.empty()) {
    std::cerr << "Error: --bhive_csv is required\n";
    return 1;
  }

  const std::string json_output_dir = absl::GetFlag(FLAGS_json_output_dir);
  const std::string asm_output_dir = absl::GetFlag(FLAGS_asm_output_dir);

  const unsigned blocks_per_json_file =
      absl::GetFlag(FLAGS_blocks_per_json_file);
  if (blocks_per_json_file <= 0) {
    std::cerr << "Error: --blocks_per_json_file must be greater than 1.\n";
    return 1;
  }

  const AnnotatorType annotator_implementation =
      absl::GetFlag(FLAGS_annotator_implementation);

  std::string initial_reg_val_str =
      gematria::ConvertHexToString(kInitialRegVal);
  std::string initial_mem_val_str =
      gematria::ConvertHexToString(kInitialMemVal);
  // Prefix the string with zeroes as llvm-exegesis assumes the bit width
  // of the memory value based on the number of characters in the string.
  if (kInitialMemValBitWidth > initial_mem_val_str.size() * 4)
    initial_mem_val_str =
        std::string(
            (kInitialMemValBitWidth - initial_mem_val_str.size() * 4) / 4,
            '0') +
        initial_mem_val_str;
  const std::unique_ptr<gematria::LlvmArchitectureSupport> llvm_support =
      gematria::LlvmArchitectureSupport::X86_64();
  const llvm::MCRegisterInfo& reg_info = llvm_support->mc_register_info();

  gematria::X86Canonicalizer canonicalizer(&llvm_support->target_machine());
  gematria::BHiveImporter bhive_importer(&canonicalizer);

  llvm::exegesis::InitializeX86ExegesisTarget();

  auto llvm_state_or_error = llvm::exegesis::LLVMState::Create("", "native");
  if (!llvm_state_or_error) {
    std::cerr << "Failed to create LLVMState\n";
    return 1;
  }

  std::unique_ptr<gematria::ExegesisAnnotator> exegesis_annotator = nullptr;
  if (annotator_implementation == AnnotatorType::kExegesis) {
    auto exegesis_annotator_or_error =
        gematria::ExegesisAnnotator::create(*llvm_state_or_error);
    if (!exegesis_annotator_or_error) {
      std::cerr << "Failed to create exegesis annotator\n";
      return 1;
    }
    exegesis_annotator = std::move(*exegesis_annotator_or_error);
  }

  std::unique_ptr<llvm::MCInstPrinter> inst_printer =
      llvm_support->CreateMCInstPrinter(0);

  std::ifstream bhive_csv_file(bhive_filename);
  llvm::json::Array processed_snippets;
  const unsigned max_bb_count = absl::GetFlag(FLAGS_max_bb_count);
  const unsigned report_progress_every =
      absl::GetFlag(FLAGS_report_progress_every);
  const bool skip_no_loop_register = absl::GetFlag(FLAGS_skip_no_loop_register);
<<<<<<< HEAD
=======
  const unsigned max_annotation_attempts =
      absl::GetFlag(FLAGS_max_annotation_attempts);
>>>>>>> 4ed710f6
  unsigned int file_counter = 0;
  unsigned int loop_register_failures = 0;
  for (std::string line; std::getline(bhive_csv_file, line);) {
    if (file_counter >= max_bb_count) break;

    auto comma_index = line.find(',');
    if (comma_index == std::string::npos) {
      std::cerr << "Invalid CSV file: no comma in line '" << line << "'\n";
      return 2;
    }

    std::string_view hex = std::string_view(line).substr(0, comma_index);

<<<<<<< HEAD
    auto annotated_block =
        AnnotateBasicBlock(hex, bhive_importer, exegesis_annotator.get(),
                           *llvm_support, *inst_printer);

    if (!annotated_block.ok()) {
      std::cerr << "Failed to annotate block: " << annotated_block.status()
                << "\n";
      return 2;
    }

    // If we can't find a loop register, skip writing out this basic block
    // so that downstream tooling doesn't execute the incorrect number of
    // iterations.
    if (!annotated_block->loop_register && skip_no_loop_register) {
      std::cerr
          << "Skipping block due to not being able to find a loop register\n";
      ++loop_register_failures;
=======
    llvm::Expected<std::vector<gematria::DisassembledInstruction>>
        instructions = gematria::DisassembleAllInstructions(
            llvm_support->mc_disassembler(), llvm_support->mc_instr_info(),
            llvm_support->mc_register_info(), llvm_support->mc_subtarget_info(),
            *inst_printer, 0, *bytes);

    if (!instructions) {
      std::cerr << "Failed to disassemble block '" << hex << "'\n";
      continue;
    }

    // Get used registers.
    std::vector<unsigned> used_registers = gematria::getUsedRegisters(
        *instructions, reg_info, llvm_support->mc_instr_info());

    auto proto = bhive_importer.BasicBlockProtoFromInstructions(*instructions);

    auto addrs = GetAccessedAddrs(*bytes, exegesis_annotator.get(),
                                  max_annotation_attempts, *llvm_support);

    if (!addrs.ok()) {
      std::cerr << "Failed to find addresses for block '" << hex
                << "': " << addrs.status() << "\n";
      std::cerr << "Block disassembly:\n";
      for (const auto& instr : proto.machine_instructions()) {
        std::cerr << "\t" << instr.assembly() << "\n";
      }
>>>>>>> 4ed710f6
      continue;
    }

    // Get a register that we can use as the loop register.
    std::optional<unsigned> loop_register = gematria::getUnusedGPRegister(
        *instructions, reg_info, llvm_support->mc_instr_info());

    // If we can't find a loop register, skip writing out this basic block
    // so that downstream tooling doesn't execute the incorrect number of
    // iterations.
    if (!loop_register && skip_no_loop_register) {
      std::cerr
          << "Skipping block due to not being able to find a loop register\n";
      ++loop_register_failures;
      continue;
    }

    if (!asm_output_dir.empty()) {
      // Create output file path.
      llvm::Twine output_file_path = llvm::Twine(asm_output_dir)
                                         .concat("/")
                                         .concat(llvm::Twine(file_counter))
                                         .concat(".test");

      // Open output file for writing.
      std::ofstream output_file(output_file_path.str());
      if (!output_file.is_open()) {
        std::cerr << "Failed to open output file: " << output_file_path.str()
                  << "\n";
        return 4;
      }

      // Write registers to the output file.
<<<<<<< HEAD
      for (const auto register_id : annotated_block->used_registers) {
=======
      for (const auto register_id : used_registers) {
>>>>>>> 4ed710f6
        output_file << kRegDefPrefix << reg_info.getName(register_id) << " "
                    << initial_reg_val_str << "\n";
      }

      // Multiple mappings can point to the same definition.
      if (annotated_block->accessed_addrs.accessed_blocks.size() > 0) {
        output_file << kMemDefPrefix << kMemNamePrefix << " "
                    << annotated_block->accessed_addrs.block_size << " "
                    << initial_mem_val_str << "\n";
      }
      for (const auto& addr : annotated_block->accessed_addrs.accessed_blocks) {
        output_file << kMemMapPrefix << kMemNamePrefix << " " << std::dec
                    << addr << "\n";
      }

      // Write the loop register annotation, assuming we were able to find one.
<<<<<<< HEAD
      if (annotated_block->loop_register)
        output_file << kLoopRegisterPrefix
                    << reg_info.getName(*annotated_block->loop_register)
                    << "\n";

      // Append disassembled instructions.
      for (const auto& instr :
           annotated_block->basic_block_proto.machine_instructions()) {
=======
      if (loop_register)
        output_file << kLoopRegisterPrefix << reg_info.getName(*loop_register)
                    << "\n";

      // Append disassembled instructions.
      for (const auto& instr : proto.machine_instructions()) {
>>>>>>> 4ed710f6
        output_file << instr.assembly() << "\n";
      }
    }

    if (!json_output_dir.empty()) {
      llvm::json::Object current_snippet;

      llvm::json::Array register_definitions;
<<<<<<< HEAD
      for (const auto register_id : annotated_block->used_registers) {
=======
      for (const auto register_id : used_registers) {
>>>>>>> 4ed710f6
        llvm::json::Object current_register_definition;
        current_register_definition["Register"] = register_id;
        current_register_definition["Value"] = kInitialRegVal;
        register_definitions.push_back(std::move(current_register_definition));
      }
      current_snippet["RegisterDefinitions"] =
          llvm::json::Value(std::move(register_definitions));

      // Output the loop register.
<<<<<<< HEAD
      if (annotated_block->loop_register)
        current_snippet["LoopRegister"] = *annotated_block->loop_register;
      else
        current_snippet["LoopRegister"] = llvm::json::Value(nullptr);

      if (annotated_block->accessed_addrs.accessed_blocks.size() > 0) {
=======
      if (loop_register)
        current_snippet["LoopRegister"] = *loop_register;
      else
        current_snippet["LoopRegister"] = llvm::json::Value(nullptr);

      if (addrs->accessed_blocks.size() > 0) {
>>>>>>> 4ed710f6
        llvm::json::Array memory_definitions;
        llvm::json::Object current_memory_definition;
        current_memory_definition["Name"] = llvm::json::Value(kMemNamePrefix);
        current_memory_definition["Size"] =
            annotated_block->accessed_addrs.block_size;
        current_memory_definition["Value"] = llvm::json::Value(kInitialMemVal);
        memory_definitions.push_back(std::move(current_memory_definition));
        current_snippet["MemoryDefinitions"] =
            llvm::json::Value(std::move(memory_definitions));

        llvm::json::Array memory_mappings;
        for (const uintptr_t addr :
             annotated_block->accessed_addrs.accessed_blocks) {
          llvm::json::Object current_memory_mapping;
          current_memory_mapping["Value"] = llvm::json::Value(kMemNamePrefix);
          current_memory_mapping["Address"] = addr;
          memory_mappings.push_back(std::move(current_memory_mapping));
        }
        current_snippet["MemoryMappings"] =
            llvm::json::Value(std::move(memory_mappings));
      } else {
        current_snippet["MemoryDefinitions"] = llvm::json::Array();
        current_snippet["MemoryMappings"] = llvm::json::Array();
      }

      current_snippet["Hex"] = std::string(hex);

      processed_snippets.push_back(
          llvm::json::Value(std::move(current_snippet)));

      if ((file_counter + 1) % blocks_per_json_file == 0) {
        size_t json_file_number = file_counter / blocks_per_json_file;
        bool write_successfully = WriteJsonFile(
            std::move(processed_snippets), json_file_number, json_output_dir);
        if (!write_successfully) return 4;
        processed_snippets.clear();
      }
    }

    if (file_counter != 0 && file_counter % report_progress_every == 0)
      std::cerr << "Finished annotating block #" << file_counter << ".\n";

    file_counter++;
  }

  if (!json_output_dir.empty() && processed_snippets.size() != 0) {
    size_t json_file_number = file_counter / blocks_per_json_file;
    bool write_successfully = WriteJsonFile(std::move(processed_snippets),
                                            json_file_number, json_output_dir);
    if (!write_successfully) return 4;
  }

  std::cerr << "Failed to find a loop register for " << loop_register_failures
            << " blocks\n";

  return 0;
}<|MERGE_RESOLUTION|>--- conflicted
+++ resolved
@@ -99,12 +99,9 @@
 ABSL_FLAG(bool, skip_no_loop_register, true,
           "Whether or not to skip basic blocks where a loop counter register "
           "cannot be found.");
-<<<<<<< HEAD
-=======
 ABSL_FLAG(unsigned, max_annotation_attempts, 50,
           "The maximum number of times to attempt to annotate a block before "
           "giving up.");
->>>>>>> 4ed710f6
 
 absl::StatusOr<gematria::AccessedAddrs> GetAccessedAddrs(
     absl::Span<const uint8_t> basic_block,
@@ -158,7 +155,7 @@
     std::string_view basic_block_hex, gematria::BHiveImporter& bhive_importer,
     gematria::ExegesisAnnotator* exegesis_annotator,
     gematria::LlvmArchitectureSupport& llvm_support,
-    llvm::MCInstPrinter& inst_printer) {
+    llvm::MCInstPrinter& inst_printer, const unsigned max_annotation_attempts) {
   auto bytes = gematria::ParseHexString(basic_block_hex);
   if (!bytes.has_value())
     return absl::InvalidArgumentError(
@@ -177,7 +174,8 @@
 
   auto proto = bhive_importer.BasicBlockProtoFromInstructions(*instructions);
 
-  auto addrs = GetAccessedAddrs(*bytes, exegesis_annotator);
+  auto addrs = GetAccessedAddrs(*bytes, exegesis_annotator,
+                                max_annotation_attempts, llvm_support);
 
   if (!addrs.ok()) return addrs.status();
 
@@ -187,9 +185,9 @@
   annotated_block.used_registers =
       gematria::getUsedRegisters(*instructions, llvm_support.mc_register_info(),
                                  llvm_support.mc_instr_info());
-  annotated_block.loop_register =
-      gematria::getLoopRegister(*instructions, llvm_support.mc_register_info(),
-                                llvm_support.mc_instr_info());
+  annotated_block.loop_register = gematria::getUnusedGPRegister(
+      *instructions, llvm_support.mc_register_info(),
+      llvm_support.mc_instr_info());
 
   return std::move(annotated_block);
 }
@@ -263,11 +261,8 @@
   const unsigned report_progress_every =
       absl::GetFlag(FLAGS_report_progress_every);
   const bool skip_no_loop_register = absl::GetFlag(FLAGS_skip_no_loop_register);
-<<<<<<< HEAD
-=======
   const unsigned max_annotation_attempts =
       absl::GetFlag(FLAGS_max_annotation_attempts);
->>>>>>> 4ed710f6
   unsigned int file_counter = 0;
   unsigned int loop_register_failures = 0;
   for (std::string line; std::getline(bhive_csv_file, line);) {
@@ -281,10 +276,9 @@
 
     std::string_view hex = std::string_view(line).substr(0, comma_index);
 
-<<<<<<< HEAD
-    auto annotated_block =
-        AnnotateBasicBlock(hex, bhive_importer, exegesis_annotator.get(),
-                           *llvm_support, *inst_printer);
+    auto annotated_block = AnnotateBasicBlock(
+        hex, bhive_importer, exegesis_annotator.get(), *llvm_support,
+        *inst_printer, max_annotation_attempts);
 
     if (!annotated_block.ok()) {
       std::cerr << "Failed to annotate block: " << annotated_block.status()
@@ -299,46 +293,13 @@
       std::cerr
           << "Skipping block due to not being able to find a loop register\n";
       ++loop_register_failures;
-=======
-    llvm::Expected<std::vector<gematria::DisassembledInstruction>>
-        instructions = gematria::DisassembleAllInstructions(
-            llvm_support->mc_disassembler(), llvm_support->mc_instr_info(),
-            llvm_support->mc_register_info(), llvm_support->mc_subtarget_info(),
-            *inst_printer, 0, *bytes);
-
-    if (!instructions) {
-      std::cerr << "Failed to disassemble block '" << hex << "'\n";
       continue;
     }
-
-    // Get used registers.
-    std::vector<unsigned> used_registers = gematria::getUsedRegisters(
-        *instructions, reg_info, llvm_support->mc_instr_info());
-
-    auto proto = bhive_importer.BasicBlockProtoFromInstructions(*instructions);
-
-    auto addrs = GetAccessedAddrs(*bytes, exegesis_annotator.get(),
-                                  max_annotation_attempts, *llvm_support);
-
-    if (!addrs.ok()) {
-      std::cerr << "Failed to find addresses for block '" << hex
-                << "': " << addrs.status() << "\n";
-      std::cerr << "Block disassembly:\n";
-      for (const auto& instr : proto.machine_instructions()) {
-        std::cerr << "\t" << instr.assembly() << "\n";
-      }
->>>>>>> 4ed710f6
-      continue;
-    }
-
-    // Get a register that we can use as the loop register.
-    std::optional<unsigned> loop_register = gematria::getUnusedGPRegister(
-        *instructions, reg_info, llvm_support->mc_instr_info());
 
     // If we can't find a loop register, skip writing out this basic block
     // so that downstream tooling doesn't execute the incorrect number of
     // iterations.
-    if (!loop_register && skip_no_loop_register) {
+    if (!annotated_block->loop_register && skip_no_loop_register) {
       std::cerr
           << "Skipping block due to not being able to find a loop register\n";
       ++loop_register_failures;
@@ -361,11 +322,7 @@
       }
 
       // Write registers to the output file.
-<<<<<<< HEAD
       for (const auto register_id : annotated_block->used_registers) {
-=======
-      for (const auto register_id : used_registers) {
->>>>>>> 4ed710f6
         output_file << kRegDefPrefix << reg_info.getName(register_id) << " "
                     << initial_reg_val_str << "\n";
       }
@@ -382,7 +339,6 @@
       }
 
       // Write the loop register annotation, assuming we were able to find one.
-<<<<<<< HEAD
       if (annotated_block->loop_register)
         output_file << kLoopRegisterPrefix
                     << reg_info.getName(*annotated_block->loop_register)
@@ -391,14 +347,6 @@
       // Append disassembled instructions.
       for (const auto& instr :
            annotated_block->basic_block_proto.machine_instructions()) {
-=======
-      if (loop_register)
-        output_file << kLoopRegisterPrefix << reg_info.getName(*loop_register)
-                    << "\n";
-
-      // Append disassembled instructions.
-      for (const auto& instr : proto.machine_instructions()) {
->>>>>>> 4ed710f6
         output_file << instr.assembly() << "\n";
       }
     }
@@ -407,11 +355,7 @@
       llvm::json::Object current_snippet;
 
       llvm::json::Array register_definitions;
-<<<<<<< HEAD
       for (const auto register_id : annotated_block->used_registers) {
-=======
-      for (const auto register_id : used_registers) {
->>>>>>> 4ed710f6
         llvm::json::Object current_register_definition;
         current_register_definition["Register"] = register_id;
         current_register_definition["Value"] = kInitialRegVal;
@@ -421,21 +365,12 @@
           llvm::json::Value(std::move(register_definitions));
 
       // Output the loop register.
-<<<<<<< HEAD
       if (annotated_block->loop_register)
         current_snippet["LoopRegister"] = *annotated_block->loop_register;
       else
         current_snippet["LoopRegister"] = llvm::json::Value(nullptr);
 
       if (annotated_block->accessed_addrs.accessed_blocks.size() > 0) {
-=======
-      if (loop_register)
-        current_snippet["LoopRegister"] = *loop_register;
-      else
-        current_snippet["LoopRegister"] = llvm::json::Value(nullptr);
-
-      if (addrs->accessed_blocks.size() > 0) {
->>>>>>> 4ed710f6
         llvm::json::Array memory_definitions;
         llvm::json::Object current_memory_definition;
         current_memory_definition["Name"] = llvm::json::Value(kMemNamePrefix);
