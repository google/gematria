--- conflicted
+++ resolved
@@ -194,11 +194,8 @@
   std::vector<unsigned> UsedRegisters = gematria::getUsedRegisters(
       *DisInstructions, State.getRegInfo(), State.getInstrInfo());
 
-<<<<<<< HEAD
-=======
   MemAnnotations.initial_regs.reserve(UsedRegisters.size());
 
->>>>>>> e2a5b3ce
   for (const unsigned UsedRegister : UsedRegisters) {
     MemAnnotations.initial_regs.push_back(
         {.register_index = UsedRegister, .register_value = kInitialRegVal});
