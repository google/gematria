load(
    "//:python.bzl",
    "gematria_py_test",
)

package(
    default_visibility = ["//visibility:private"],
)

cc_library(
    name = "bhive_importer",
    srcs = ["bhive_importer.cc"],
    hdrs = ["bhive_importer.h"],
    visibility = ["//:internal_users"],
    deps = [
        "//gematria/basic_block:basic_block_protos",
        "//gematria/llvm:canonicalizer",
        "//gematria/llvm:disassembler",
        "//gematria/llvm:llvm_to_absl",
        "//gematria/proto:basic_block_cc_proto",
        "//gematria/proto:throughput_cc_proto",
        "//gematria/utils:string",
        "@com_google_absl//absl/container:inlined_vector",
        "@com_google_absl//absl/log:die_if_null",
        "@com_google_absl//absl/status",
        "@com_google_absl//absl/status:statusor",
        "@com_google_absl//absl/strings",
        "@llvm-project//llvm:MC",
        "@llvm-project//llvm:MCDisassembler",
        "@llvm-project//llvm:Support",
        "@llvm-project//llvm:Target",
    ],
)

cc_test(
    name = "bhive_importer_test",
    size = "small",
    srcs = ["bhive_importer_test.cc"],
    deps = [
        ":bhive_importer",
        "//gematria/llvm:canonicalizer",
        "//gematria/llvm:llvm_architecture_support",
        "//gematria/testing:matchers",
        "@com_google_googletest//:gtest_main",
    ],
)

cc_binary(
    name = "find_accessed_addrs_from_bhive",
    srcs = ["find_accessed_addrs_from_bhive.cc"],
    deps = [
        ":bhive_importer",
        ":find_accessed_addrs",
        "//gematria/llvm:canonicalizer",
        "//gematria/llvm:llvm_architecture_support",
        "//gematria/utils:string",
        "@com_google_absl//absl/flags:flag",
        "@com_google_absl//absl/flags:parse",
    ],
)

cc_binary(
    name = "convert_bhive_to_llvm_exegesis_input",
    srcs = ["convert_bhive_to_llvm_exegesis_input.cc"],
    deps = [
        ":bhive_importer",
        ":find_accessed_addrs",
        ":find_accessed_addrs_exegesis",
        "//gematria/llvm:canonicalizer",
        "//gematria/llvm:llvm_architecture_support",
        "//gematria/utils:string",
        "@com_google_absl//absl/flags:flag",
        "@com_google_absl//absl/flags:parse",
    ],
)

<<<<<<< HEAD
cc_binary(
    name = "exegesis-benchmark",
    srcs = ["exegesis-benchmark.cc"],
    deps = [
        "//gematria/llvm:disassembler",
        "//gematria/utils:string",
        "@com_google_absl//absl/flags:flag",
        "@com_google_absl//absl/flags:parse",
        "@llvm-project//llvm:Support",
        "@llvm-project//llvm:Exegesis",
	"@llvm-project//llvm:X86Disassembler",
    ],
=======
gematria_py_test(
    name = "convert_bhive_to_llvm_exegesis_input_test",
    size = "small",
    srcs = ["convert_bhive_to_llvm_exegesis_input_test.py"],
    data = [
        "tests/lit.cfg.py",
        "tests/lit.site.cfg.py",
        ":convert_bhive_to_llvm_exegesis_input",
        "@llvm-project//llvm:FileCheck",
        "@llvm-project//llvm:not",
        "@llvm-project//llvm:split-file",
    ] + glob(["tests/*.test"]),
>>>>>>> 062c6098
)

cc_library(
    name = "find_accessed_addrs",
    srcs = ["find_accessed_addrs.cc"],
    hdrs = ["find_accessed_addrs.h"],
    # This library uses various POSIX APIs. Only tested on Linux, and we'll likely use some
    # Linux-only APIs in future.
    target_compatible_with = [
        "@platforms//os:linux",
    ],
    deps = [
        ":block_wrapper",
        "@com_google_absl//absl/status",
        "@com_google_absl//absl/status:statusor",
        "@com_google_absl//absl/strings:str_format",
        "@com_google_absl//absl/types:span",
    ],
)

cc_library(
    name = "find_accessed_addrs_exegesis",
    srcs = ["find_accessed_addrs_exegesis.cc"],
    hdrs = ["find_accessed_addrs_exegesis.h"],
    deps = [
        ":find_accessed_addrs",
        "//gematria/llvm:disassembler",
        "//gematria/llvm:llvm_architecture_support",
        "@llvm-project//llvm:Exegesis",
        "@llvm-project//llvm:Support",
    ],
)

cc_test(
    name = "find_accessed_addrs_test",
    srcs = ["find_accessed_addrs_test.cc"],
    # We're testing FindAccessedAddrs, which executes code passed to it. In this test we hardcode
    # some assembled x86 code to execute.
    tags = [
        "not_build:arm",
    ],
    target_compatible_with = [
        "@platforms//cpu:x86_64",
    ],
    deps = [
        ":find_accessed_addrs",
        "//gematria/llvm:asm_parser",
        "//gematria/llvm:llvm_architecture_support",
        "//gematria/testing:matchers",
        "@com_google_absl//absl/log:check",
        "@com_google_absl//absl/memory",
        "@com_google_absl//absl/random",
        "@com_google_absl//absl/random:distributions",
        "@com_google_absl//absl/random:seed_sequences",
        "@com_google_absl//absl/strings:str_format",
        "@com_google_absl//absl/types:span",
        "@com_google_googletest//:gtest_main",
        "@llvm-project//llvm:MC",
        "@llvm-project//llvm:Support",
        "@llvm-project//llvm:Target",
        "@llvm-project//llvm:ir_headers",
    ],
)

cc_test(
    name = "find_accessed_addrs_exegesis_test",
    srcs = ["find_accessed_addrs_exegesis_test.cc"],
    # The llvm-exegesis features used in the exegesis snippet annotator and thus
    # the tests are currently only supported on X86_64.
    tags = [
        "not_build:arm",
        "perf_counters",
    ],
    target_compatible_with = [
        "@platforms//cpu:x86_64",
    ],
    deps = [
        ":find_accessed_addrs_exegesis",
        "//gematria/llvm:asm_parser",
        "@com_google_absl//absl/log:check",
        "@com_google_googletest//:gtest_main",
    ],
)

cc_library(
    name = "block_wrapper",
    srcs = ["block_wrapper.S"],
    hdrs = ["block_wrapper.h"],
    # This file contains x86_64 assembly that directly invokes Linux syscalls.
    tags = [
        "not_build:arm",
    ],
    target_compatible_with = [
        "@platforms//os:linux",
        "@platforms//cpu:x86_64",
    ],
    deps = ["@com_google_absl//absl/types:span"],
)<|MERGE_RESOLUTION|>--- conflicted
+++ resolved
@@ -74,7 +74,6 @@
     ],
 )
 
-<<<<<<< HEAD
 cc_binary(
     name = "exegesis-benchmark",
     srcs = ["exegesis-benchmark.cc"],
@@ -87,7 +86,8 @@
         "@llvm-project//llvm:Exegesis",
 	"@llvm-project//llvm:X86Disassembler",
     ],
-=======
+)
+
 gematria_py_test(
     name = "convert_bhive_to_llvm_exegesis_input_test",
     size = "small",
@@ -100,7 +100,6 @@
         "@llvm-project//llvm:not",
         "@llvm-project//llvm:split-file",
     ] + glob(["tests/*.test"]),
->>>>>>> 062c6098
 )
 
 cc_library(
