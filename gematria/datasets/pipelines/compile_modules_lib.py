--- conflicted
+++ resolved
@@ -18,10 +18,6 @@
 
 from absl import logging
 import apache_beam as beam
-<<<<<<< HEAD
-from rules_python.python.runfiles import runfiles
-=======
->>>>>>> 5af7383a
 from pybind11_abseil import status
 
 from gematria.datasets.python import extract_bbs_from_obj
@@ -29,16 +25,7 @@
 from gematria.datasets.python import bhive_to_exegesis
 from gematria.llvm.python import llvm_architecture_support
 from gematria.proto import execution_annotation_pb2
-<<<<<<< HEAD
-
-
-def _get_llvm_binary_path(tool_name: str) -> str:
-  runfiles_env = runfiles.Create(os.environ)
-  assert runfiles_env is not None
-  return runfiles_env.Rlocation(os.path.join('llvm-project/llvm', tool_name))
-=======
 import gematria.llvm.python.runfiles
->>>>>>> 5af7383a
 
 
 class OptimizeModules(beam.DoFn):
