--- conflicted
+++ resolved
@@ -14,13 +14,10 @@
 
 import abc
 from collections.abc import Collection
+import enum
 import os
 import re
-<<<<<<< HEAD
-import enum
-=======
 from typing_extensions import override
->>>>>>> 2b15dbb2
 
 
 class BenchmarkScheduler(metaclass=abc.ABCMeta):
