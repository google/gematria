--- conflicted
+++ resolved
@@ -7,14 +7,10 @@
         "//gematria/datasets/python:bhive_to_exegesis",
         "//gematria/datasets/python:extract_bbs_from_obj",
         "//gematria/datasets/python:process_and_filter_bbs",
-<<<<<<< HEAD
         "//gematria/io/python:tfrecord",
         "//gematria/llvm/python:llvm_architecture_support",
         "//gematria/proto:execution_annotation_py_pb2",
-        "@rules_python//python/runfiles",
-=======
         "//gematria/llvm/python:runfiles",
->>>>>>> a3028c07
     ],
 )
 
