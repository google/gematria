# Copyright 2024 Google Inc.
#
# Licensed under the Apache License, Version 2.0 (the "License");
# you may not use this file except in compliance with the License.
# You may obtain a copy of the License at
#
#    http://www.apache.org/licenses/LICENSE-2.0
#
# Unless required by applicable law or agreed to in writing, software
# distributed under the License is distributed on an "AS IS" BASIS,
# WITHOUT WARRANTIES OR CONDITIONS OF ANY KIND, either express or implied.
# See the License for the specific language governing permissions and
# limitations under the License.

import os
import textwrap

from absl.testing import absltest
import apache_beam as beam
from apache_beam.testing import test_pipeline
from apache_beam.testing import util as beam_test

from gematria.datasets.pipelines import compile_modules_lib
from gematria.testing.python import ir_utils
from gematria.datasets.python import bhive_to_exegesis
from gematria.proto import execution_annotation_pb2
from gematria.io.python import tfrecord


class CompileModulesTests(absltest.TestCase):

  def test_optimize_modules(self):
    ir_string = textwrap.dedent("""\
      define i32 @a() {
        %a = add i32 3, 5
        ret i32 %a
      }
    """)

    module_optimizer = compile_modules_lib.OptimizeModules(
        ['default<O0>', 'instcombine']
    )
    module_optimizer.setup()
    optimized_modules = list(
        module_optimizer.process(ir_utils.get_bc_from_ir(ir_string))
    )

    self.assertLen(optimized_modules, 2)

    optimized_ir_string = textwrap.dedent("""\
      define i32 @a() {
        ret i32 8
      }
    """)

    optimized_modules_text = [
        ir_utils.get_ir_from_bc(module_bc) for module_bc in optimized_modules
    ]

    self.assertIn(ir_string, optimized_modules_text[0])
    self.assertIn(optimized_ir_string, optimized_modules_text[1])

  def test_lowering_get_bbs(self):
    ir_string = textwrap.dedent("""\
      define i32 @a() {
        ret i32 0
      }
    """)

    ir_string_bc = ir_utils.get_bc_from_ir(ir_string)

    module_lower_transform = compile_modules_lib.LowerModulesAsm(['-O0', '-O1'])
    module_lower_transform.setup()
    lowered_modules = list(module_lower_transform.process(ir_string_bc))

    self.assertLen(lowered_modules, 2)

    get_bbs_transform = compile_modules_lib.GetBBsFromModule()
    bb_hex_values = list(get_bbs_transform.process(lowered_modules[0]))
    self.assertLen(bb_hex_values, 1)
    self.assertEqual(bb_hex_values[0], '31C0C3')

  def test_deduplicate_bbs(self):
    test_bbs = ['aa', 'aa', 'ab', 'ab', 'bc']

    with test_pipeline.TestPipeline() as pipeline_under_test:
      input = pipeline_under_test | beam.Create(test_bbs)
      output = input | compile_modules_lib.DeduplicateBBs()
      beam_test.assert_that(output, beam_test.equal_to(['aa', 'ab', 'bc']))

  def test_annotate_bbs(self):
    annotator = compile_modules_lib.AnnotateBBs(
        bhive_to_exegesis.AnnotatorType.fast, 50
    )
    annotator.setup()

    annotated_blocks = list(
        annotator.process('4829d38b44246c8b54246848c1fb034829d04839c3')
    )

    self.assertLen(annotated_blocks, 1)

  def test_get_vocab(self):
    get_vocab_function = compile_modules_lib.GetVocab()
    get_vocab_function.setup()

    vocab = list(
        get_vocab_function.process('4829d38b44246c8b54246848c1fb034829d04839c3')
    )

<<<<<<< HEAD
    self.assertLen(vocab, 17)
    self.assertContainsSubset(
=======
    self.assertCountEqual(
>>>>>>> c9540e6e
        vocab,
        [
            '_MEMORY_',
            'RAX',
            '_IMMEDIATE_',
            'RBX',
            '_D_',
            '_ADDRESS_',
            'EFLAGS',
            'EAX',
            'MOV',
            'EDX',
            'RSP',
            '_NO_REGISTER_',
            'SAR',
            'CMP',
            'RDX',
            'SUB',
            '_DISPLACEMENT_',
        ],
    )

  def test_process_and_filter_bbs(self):
    bb_hex = 'B801000000C3'

    process_and_filter_transform = compile_modules_lib.ProcessAndFilterBBs(
        False
    )
    process_and_filter_transform.setup()

    filtered_bbs = list(process_and_filter_transform.process(bb_hex))

    self.assertLen(filtered_bbs, 1)
    self.assertEqual(filtered_bbs[0], 'B801000000')

    # Check that we return an empty list if we have a BB that contains only
    # instructions that should get filtered.
    bb_hex = 'C3'
    filtered_bbs = list(process_and_filter_transform.process(bb_hex))
    self.assertLen(filtered_bbs, 0)

  def test_get_bbs(self):
    ir_string1 = textwrap.dedent("""\
      define i32 @a() {
        ret i32 1
      }
    """)
    ir_string2 = textwrap.dedent("""\
      define i32 @b() {
        ret i32 2
      }
    """)

    test_parquet_file = self.create_tempfile()
    output_file_dir = self.create_tempdir()
    output_file_pattern = os.path.join(output_file_dir, 'bbs')
    vocab_output_file_pattern = os.path.join(output_file_dir, 'bbvocab')

    ir_utils.create_compile_parquet(
        [ir_string1, ir_string2], test_parquet_file.full_path
    )

    pipeline_constructor = compile_modules_lib.get_bbs(
        test_parquet_file.full_path,
        output_file_pattern,
        False,
        bhive_to_exegesis.AnnotatorType.fast,
        50,
        vocab_output_file_pattern,
    )

    with test_pipeline.TestPipeline() as pipeline_under_test:
      pipeline_constructor(pipeline_under_test)

    block_hex_values = []
    for annotated_block in tfrecord.read_protos(
        [output_file_pattern + '-00000-of-00001'],
        execution_annotation_pb2.BlockWithExecutionAnnotations,
    ):
      block_hex_values.append(annotated_block.block_hex)

    self.assertLen(block_hex_values, 2)
    self.assertContainsSubset(['B801000000', 'B802000000'], block_hex_values)

    with open(
        vocab_output_file_pattern + '-00000-of-00001'
    ) as vocab_file_handle:
      vocab_tokens = [token.strip() for token in vocab_file_handle.readlines()]

    self.assertLen(vocab_tokens, 4)
    self.assertContainsSubset(
        ['_D_', '_IMMEDIATE_', 'MOV', 'EAX'], vocab_tokens
    )


if __name__ == '__main__':
  absltest.main()<|MERGE_RESOLUTION|>--- conflicted
+++ resolved
@@ -108,12 +108,7 @@
         get_vocab_function.process('4829d38b44246c8b54246848c1fb034829d04839c3')
     )
 
-<<<<<<< HEAD
-    self.assertLen(vocab, 17)
-    self.assertContainsSubset(
-=======
     self.assertCountEqual(
->>>>>>> c9540e6e
         vocab,
         [
             '_MEMORY_',
