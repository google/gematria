--- conflicted
+++ resolved
@@ -61,12 +61,9 @@
     testonly = True,
     srcs = ["ir_utils.py"],
     visibility = ["//:internal_users"],
-<<<<<<< HEAD
     deps = [
         "//gematria/llvm/python:runfiles",
     ],
-=======
->>>>>>> cb9d214b
 )
 
 gematria_py_test(
